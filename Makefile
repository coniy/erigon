GO = go # if using docker, should not need to be installed/linked
GOBIN = $(CURDIR)/build/bin
UNAME = $(shell uname) # Supported: Darwin, Linux
DOCKER := $(shell command -v docker 2> /dev/null)

GIT_COMMIT ?= $(shell git rev-list -1 HEAD)
GIT_BRANCH ?= $(shell git rev-parse --abbrev-ref HEAD)
GIT_TAG    ?= $(shell git describe --tags '--match=v*' --dirty)
ERIGON_USER ?= erigon
# if using volume-mounting data dir, then must exist on host OS
DOCKER_UID ?= $(shell id -u)
DOCKER_GID ?= $(shell id -g)
DOCKER_TAG ?= thorax/erigon:latest

# Variables below for building on host OS, and are ignored for docker
#
# Pipe error below to /dev/null since Makefile structure kind of expects
# Go to be available, but with docker it's not strictly necessary
CGO_CFLAGS := $(shell $(GO) env CGO_CFLAGS 2>/dev/null) # don't lose default
CGO_CFLAGS += -DMDBX_FORCE_ASSERTIONS=0 # Enable MDBX's asserts by default in 'devel' branch and disable in releases
#CGO_CFLAGS += -DMDBX_DISABLE_VALIDATION=1 # This feature is not ready yet
#CGO_CFLAGS += -DMDBX_ENABLE_PROFGC=0 # Disabled by default, but may be useful for performance debugging
#CGO_CFLAGS += -DMDBX_ENABLE_PGOP_STAT=0 # Disabled by default, but may be useful for performance debugging
#CGO_CFLAGS += -DMDBX_ENV_CHECKPID=0 # Erigon doesn't do fork() syscall
CGO_CFLAGS += -O
CGO_CFLAGS += -D__BLST_PORTABLE__
CGO_CFLAGS += -Wno-unknown-warning-option -Wno-enum-int-mismatch -Wno-strict-prototypes
#CGO_CFLAGS += -Wno-error=strict-prototypes # for Clang15, remove it when can https://github.com/ledgerwatch/erigon/issues/6113#issuecomment-1359526277

# about netgo see: https://github.com/golang/go/issues/30310#issuecomment-471669125 and https://github.com/golang/go/issues/57757
BUILD_TAGS = nosqlite,noboltdb
PACKAGE = github.com/ledgerwatch/erigon

GO_FLAGS += -trimpath -tags $(BUILD_TAGS) -buildvcs=false
GO_FLAGS += -ldflags "-X ${PACKAGE}/params.GitCommit=${GIT_COMMIT} -X ${PACKAGE}/params.GitBranch=${GIT_BRANCH} -X ${PACKAGE}/params.GitTag=${GIT_TAG}"

GOBUILD = CGO_CFLAGS="$(CGO_CFLAGS)" $(GO) build $(GO_FLAGS)
GO_DBG_BUILD = CGO_CFLAGS="$(CGO_CFLAGS) -DMDBX_DEBUG=1" $(GO) build -tags $(BUILD_TAGS),debug -gcflags=all="-N -l"  # see delve docs
GOTEST = CGO_CFLAGS="$(CGO_CFLAGS)" GODEBUG=cgocheck=0 $(GO) test $(GO_FLAGS) ./... -p 2

default: all

## go-version:                        print and verify go version
go-version:
	@if [ $(shell $(GO) version | cut -c 16-17) -lt 19 ]; then \
		echo "minimum required Golang version is 1.19"; \
		exit 1 ;\
	fi

## validate_docker_build_args:        ensure docker build args are valid
validate_docker_build_args:
	@echo "Docker build args:"
	@echo "    DOCKER_UID: $(DOCKER_UID)"
	@echo "    DOCKER_GID: $(DOCKER_GID)\n"
	@echo "Ensuring host OS user exists with specified UID/GID..."
	@if [ "$(UNAME)" = "Darwin" ]; then \
		dscl . list /Users UniqueID | grep "$(DOCKER_UID)"; \
	elif [ "$(UNAME)" = "Linux" ]; then \
		cat /etc/passwd | grep "$(DOCKER_UID):$(DOCKER_GID)"; \
	fi
	@echo "✔️ host OS user exists: $(shell id -nu $(DOCKER_UID))"

## docker:                            validate, update submodules and build with docker
docker: validate_docker_build_args git-submodules
	DOCKER_BUILDKIT=1 $(DOCKER) build -t ${DOCKER_TAG} \
		--build-arg "BUILD_DATE=$(shell date +"%Y-%m-%dT%H:%M:%S:%z")" \
		--build-arg VCS_REF=${GIT_COMMIT} \
		--build-arg VERSION=${GIT_TAG} \
		--build-arg UID=${DOCKER_UID} \
		--build-arg GID=${DOCKER_GID} \
		${DOCKER_FLAGS} \
		.

xdg_data_home :=  ~/.local/share
ifdef XDG_DATA_HOME
	xdg_data_home = $(XDG_DATA_HOME)
endif
xdg_data_home_subdirs = $(xdg_data_home)/erigon $(xdg_data_home)/erigon-grafana $(xdg_data_home)/erigon-prometheus

## setup_xdg_data_home:               TODO
setup_xdg_data_home:
	mkdir -p $(xdg_data_home_subdirs)
	ls -aln $(xdg_data_home) | grep -E "472.*0.*erigon-grafana" || chown -R 472:0 $(xdg_data_home)/erigon-grafana
	@echo "✔️ xdg_data_home setup"
	@ls -al $(xdg_data_home)

## docker-compose:                    validate build args, setup xdg data home, and run docker-compose up
docker-compose: validate_docker_build_args setup_xdg_data_home
	docker compose up

## dbg                                debug build allows see C stack traces, run it with GOTRACEBACK=crash. You don't need debug build for C pit for profiling. To profile C code use SETCGOTRCKEBACK=1
dbg:
	$(GO_DBG_BUILD) -o $(GOBIN)/ ./cmd/...

%.cmd:
	@# Note: $* is replaced by the command name
	@echo "Building $*"
	@cd ./cmd/$* && $(GOBUILD) -o $(GOBIN)/$*
	@echo "Run \"$(GOBIN)/$*\" to launch $*."

## geth:                              run erigon (TODO: remove?)
geth: erigon

## erigon:                            build erigon
erigon: go-version erigon.cmd
	@rm -f $(GOBIN)/tg # Remove old binary to prevent confusion where users still use it because of the scripts

COMMANDS += devnet
COMMANDS += downloader
COMMANDS += hack
COMMANDS += integration
COMMANDS += observer
COMMANDS += pics
COMMANDS += rpcdaemon
COMMANDS += rpctest
COMMANDS += sentry
COMMANDS += state
COMMANDS += txpool
COMMANDS += verkle
COMMANDS += evm
COMMANDS += sentinel
COMMANDS += caplin-phase1
COMMANDS += caplin-regression


# build each command using %.cmd rule
$(COMMANDS): %: %.cmd

## all:                               run erigon with all commands
all: erigon $(COMMANDS)

## db-tools:                          build db tools
db-tools:
	@echo "Building db-tools"

	go mod vendor
	cd vendor/github.com/erigontech/mdbx-go && MDBX_BUILD_TIMESTAMP=unknown make tools
	mkdir -p $(GOBIN)
	cd vendor/github.com/erigontech/mdbx-go/mdbxdist && cp mdbx_chk $(GOBIN) && cp mdbx_copy $(GOBIN) && cp mdbx_dump $(GOBIN) && cp mdbx_drop $(GOBIN) && cp mdbx_load $(GOBIN) && cp mdbx_stat $(GOBIN)
	rm -rf vendor
	@echo "Run \"$(GOBIN)/mdbx_stat -h\" to get info about mdbx db file."

## test:                              run unit tests with a 100s timeout
test:
	@cd erigon-lib && $(MAKE) test
	$(GOTEST) --timeout 100s

test3:
	@cd erigon-lib && $(MAKE) test
	$(GOTEST) --timeout 100s -tags $(BUILD_TAGS),e4

## test-integration:                  run integration tests with a 30m timeout
test-integration:
	@cd erigon-lib && $(MAKE) test
	$(GOTEST) --timeout 60m -tags $(BUILD_TAGS),integration

test3-integration:
	@cd erigon-lib && $(MAKE) test
<<<<<<< HEAD
	$(GOTEST) --timeout 30m -tags $(BUILD_TAGS),integration,e4
=======
	$(GOTEST) --timeout 60m -tags $(BUILD_TAGS),integration,e3
>>>>>>> ab0731c2

## lint-deps:                         install lint dependencies
lint-deps:
	@cd erigon-lib && $(MAKE) lint-deps

## lintci:                            run golangci-lint linters
lintci:
	@cd erigon-lib && $(MAKE) lintci
	@./erigon-lib/tools/golangci_lint.sh

## lint:                              run all linters
lint:
	@cd erigon-lib && $(MAKE) lint
	@./erigon-lib/tools/golangci_lint.sh
	@./erigon-lib/tools/mod_tidy_check.sh

## clean:                             cleans the go cache, build dir, libmdbx db dir
clean:
	go clean -cache
	rm -fr build/*

# The devtools target installs tools required for 'go generate'.
# You need to put $GOBIN (or $GOPATH/bin) in your PATH to use 'go generate'.

## devtools:                          installs dev tools (and checks for npm installation etc.)
devtools:
	# Notice! If you adding new binary - add it also to cmd/hack/binary-deps/main.go file
	$(GOBUILD) -o $(GOBIN)/gencodec github.com/fjl/gencodec
	$(GOBUILD) -o $(GOBIN)/abigen ./cmd/abigen
	$(GOBUILD) -o $(GOBIN)/codecgen github.com/ugorji/go/codec/codecgen
	PATH=$(GOBIN):$(PATH) go generate ./common
#	PATH=$(GOBIN):$(PATH) go generate ./core/types
	PATH=$(GOBIN):$(PATH) cd ./cmd/rpcdaemon/graphql && go run github.com/99designs/gqlgen .
	PATH=$(GOBIN):$(PATH) go generate ./consensus/aura/...
	#PATH=$(GOBIN):$(PATH) go generate ./eth/ethconfig/...
	@type "npm" 2> /dev/null || echo 'Please install node.js and npm'
	@type "solc" 2> /dev/null || echo 'Please install solc'
	@type "protoc" 2> /dev/null || echo 'Please install protoc'

## bindings:                          generate test contracts and core contracts
bindings:
	PATH=$(GOBIN):$(PATH) go generate ./tests/contracts/
	PATH=$(GOBIN):$(PATH) go generate ./core/state/contracts/

## prometheus:                        run prometheus and grafana with docker-compose
prometheus:
	docker compose up prometheus grafana

## escape:                            run escape path={path} to check for memory leaks e.g. run escape path=cmd/erigon
escape:
	cd $(path) && go test -gcflags "-m -m" -run none -bench=BenchmarkJumpdest* -benchmem -memprofile mem.out

## git-submodules:                    update git submodules
git-submodules:
	@[ -d ".git" ] || (echo "Not a git repository" && exit 1)
	@echo "Updating git submodules"
	@# Dockerhub using ./hooks/post-checkout to set submodules, so this line will fail on Dockerhub
	@# these lines will also fail if ran as root in a non-root user's checked out repository
	@git submodule sync --quiet --recursive || true
	@git submodule update --quiet --init --recursive --force || true

PACKAGE_NAME          := github.com/ledgerwatch/erigon
GOLANG_CROSS_VERSION  ?= v1.20.7

.PHONY: release-dry-run
release-dry-run: git-submodules
	@docker run \
		--rm \
		--privileged \
		-e CGO_ENABLED=1 \
		-e GITHUB_TOKEN \
		-e DOCKER_USERNAME \
		-e DOCKER_PASSWORD \
		-v /var/run/docker.sock:/var/run/docker.sock \
		-v `pwd`:/go/src/$(PACKAGE_NAME) \
		-w /go/src/$(PACKAGE_NAME) \
		ghcr.io/goreleaser/goreleaser-cross:${GOLANG_CROSS_VERSION} \
		--clean --skip-validate --skip-publish

.PHONY: release
release: git-submodules
	@docker run \
		--rm \
		--privileged \
		-e CGO_ENABLED=1 \
		-e GITHUB_TOKEN \
		-e DOCKER_USERNAME \
		-e DOCKER_PASSWORD \
		-v /var/run/docker.sock:/var/run/docker.sock \
		-v `pwd`:/go/src/$(PACKAGE_NAME) \
		-w /go/src/$(PACKAGE_NAME) \
		ghcr.io/goreleaser/goreleaser-cross:${GOLANG_CROSS_VERSION} \
		--clean --skip-validate

	@docker image push --all-tags thorax/erigon
	@docker image push --all-tags ghcr.io/ledgerwatch/erigon

# since DOCKER_UID, DOCKER_GID are default initialized to the current user uid/gid,
# we need separate envvars to facilitate creation of the erigon user on the host OS.
ERIGON_USER_UID ?= 3473
ERIGON_USER_GID ?= 3473

## user_linux:                        create "erigon" user (Linux)
user_linux:
ifdef DOCKER
	sudo groupadd -f docker
endif
	sudo addgroup --gid $(ERIGON_USER_GID) $(ERIGON_USER) 2> /dev/null || true
	sudo adduser --disabled-password --gecos '' --uid $(ERIGON_USER_UID) --gid $(ERIGON_USER_GID) $(ERIGON_USER) 2> /dev/null || true
	sudo mkhomedir_helper $(ERIGON_USER)
	echo 'export PATH=$$PATH:/usr/local/go/bin' | sudo -u $(ERIGON_USER) tee /home/$(ERIGON_USER)/.bash_aliases >/dev/null
ifdef DOCKER
	sudo usermod -aG docker $(ERIGON_USER)
endif
	sudo -u $(ERIGON_USER) mkdir -p /home/$(ERIGON_USER)/.local/share

## user_macos:                        create "erigon" user (MacOS)
user_macos:
	sudo dscl . -create /Users/$(ERIGON_USER)
	sudo dscl . -create /Users/$(ERIGON_USER) UserShell /bin/bash
	sudo dscl . -list /Users UniqueID | grep $(ERIGON_USER) | grep $(ERIGON_USER_UID) || sudo dscl . -create /Users/$(ERIGON_USER) UniqueID $(ERIGON_USER_UID)
	sudo dscl . -create /Users/$(ERIGON_USER) PrimaryGroupID $(ERIGON_USER_GID)
	sudo dscl . -create /Users/$(ERIGON_USER) NFSHomeDirectory /Users/$(ERIGON_USER)
	sudo dscl . -append /Groups/admin GroupMembership $(ERIGON_USER)
	sudo -u $(ERIGON_USER) mkdir -p /Users/$(ERIGON_USER)/.local/share

## coverage:                          run code coverage report and output total coverage %
.PHONY: coverage
coverage:
	@go test -coverprofile=coverage.out ./... > /dev/null 2>&1 && go tool cover -func coverage.out | grep total | awk '{print substr($$3, 1, length($$3)-1)}'

## hive:                              run hive test suite locally using docker e.g. OUTPUT_DIR=~/results/hive SIM=ethereum/engine make hive
.PHONY: hive
hive:
	DOCKER_TAG=thorax/erigon:ci-local make docker
	docker pull thorax/hive:latest
	docker run --rm -v /var/run/docker.sock:/var/run/docker.sock -v $(OUTPUT_DIR):/work thorax/hive:latest --sim $(SIM) --results-root=/work/results --client erigon_ci-local # run erigon

## automated-tests                    run automated tests (BUILD_ERIGON=0 to prevent erigon build with local image tag)
.PHONY: automated-tests
automated-tests:
	./tests/automated-testing/run.sh

## help:                              print commands help
help	:	Makefile
	@sed -n 's/^##//p' $<<|MERGE_RESOLUTION|>--- conflicted
+++ resolved
@@ -156,11 +156,7 @@
 
 test3-integration:
 	@cd erigon-lib && $(MAKE) test
-<<<<<<< HEAD
-	$(GOTEST) --timeout 30m -tags $(BUILD_TAGS),integration,e4
-=======
-	$(GOTEST) --timeout 60m -tags $(BUILD_TAGS),integration,e3
->>>>>>> ab0731c2
+	$(GOTEST) --timeout 60m -tags $(BUILD_TAGS),integration,e4
 
 ## lint-deps:                         install lint dependencies
 lint-deps:
