--- conflicted
+++ resolved
@@ -45,11 +45,7 @@
 
 	ctx := context.Background()
 	vt := state_accessors.NewStaticValidatorTable()
-<<<<<<< HEAD
-	a := antiquary.NewAntiquary(ctx, preState, vt, &bcfg, datadir.New("/tmp"), nil, db, nil, reader, nil, log.New(), true, true, f, nil)
-=======
-	a := antiquary.NewAntiquary(ctx, preState, vt, &bcfg, datadir.New("/tmp"), nil, db, nil, reader, nil, logger, true, true, f)
->>>>>>> 79499b5c
+	a := antiquary.NewAntiquary(ctx, preState, vt, &bcfg, datadir.New("/tmp"), nil, db, nil, reader, nil, logger, true, true, f, nil)
 	require.NoError(t, a.IncrementBeaconState(ctx, blocks[len(blocks)-1].Block.Slot+33))
 	// historical states reader below
 	statesReader := historical_states_reader.NewHistoricalStatesReader(&bcfg, reader, vt, f, preState)
