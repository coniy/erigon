package commands

import (
	"bytes"
	"context"
	"errors"
	"fmt"
	"slices"
	"strings"
	"sync"
	"time"

	"github.com/ledgerwatch/erigon-lib/common/dbg"
	"github.com/ledgerwatch/erigon/turbo/snapshotsync/freezeblocks"
	"golang.org/x/sync/semaphore"

	"github.com/c2h5oh/datasize"
	"github.com/erigontech/mdbx-go/mdbx"
	lru "github.com/hashicorp/golang-lru/arc/v2"
	"github.com/ledgerwatch/log/v3"
	"github.com/ledgerwatch/secp256k1"
	"github.com/spf13/cobra"

	"github.com/ledgerwatch/erigon/polygon/heimdall"

	"github.com/ledgerwatch/erigon/core/rawdb/blockio"
	"github.com/ledgerwatch/erigon/node/nodecfg"
	"github.com/ledgerwatch/erigon/p2p/sentry/sentry_multi_client"
	"github.com/ledgerwatch/erigon/polygon/bor"
	"github.com/ledgerwatch/erigon/turbo/builder"
	"golang.org/x/sync/errgroup"

	chain2 "github.com/ledgerwatch/erigon-lib/chain"
	common2 "github.com/ledgerwatch/erigon-lib/common"
	libcommon "github.com/ledgerwatch/erigon-lib/common"
	"github.com/ledgerwatch/erigon-lib/common/cmp"
	"github.com/ledgerwatch/erigon-lib/common/datadir"
	"github.com/ledgerwatch/erigon-lib/kv"
	"github.com/ledgerwatch/erigon-lib/kv/kvcfg"
	"github.com/ledgerwatch/erigon-lib/kv/rawdbv3"
	libstate "github.com/ledgerwatch/erigon-lib/state"
	"github.com/ledgerwatch/erigon-lib/wrap"
	"github.com/ledgerwatch/erigon/cmd/hack/tool/fromdb"
	"github.com/ledgerwatch/erigon/consensus"
	"github.com/ledgerwatch/erigon/core"
	"github.com/ledgerwatch/erigon/core/rawdb"
	reset2 "github.com/ledgerwatch/erigon/core/rawdb/rawdbreset"
	"github.com/ledgerwatch/erigon/core/types"
	"github.com/ledgerwatch/erigon/core/vm"
	"github.com/ledgerwatch/erigon/eth/ethconfig"
	"github.com/ledgerwatch/erigon/eth/ethconsensusconfig"
	"github.com/ledgerwatch/erigon/eth/integrity"
	"github.com/ledgerwatch/erigon/eth/stagedsync"
	"github.com/ledgerwatch/erigon/eth/stagedsync/stages"
	"github.com/ledgerwatch/erigon/ethdb/prune"
	"github.com/ledgerwatch/erigon/migrations"
	"github.com/ledgerwatch/erigon/p2p"
	"github.com/ledgerwatch/erigon/params"
	"github.com/ledgerwatch/erigon/turbo/debug"
	"github.com/ledgerwatch/erigon/turbo/services"
	"github.com/ledgerwatch/erigon/turbo/shards"
	"github.com/ledgerwatch/erigon/turbo/snapshotsync/snap"
	stages2 "github.com/ledgerwatch/erigon/turbo/stages"
)

var cmdStageSnapshots = &cobra.Command{
	Use:   "stage_snapshots",
	Short: "",
	Run: func(cmd *cobra.Command, args []string) {
		logger := debug.SetupCobra(cmd, "integration")
		db, err := openDB(dbCfg(kv.ChainDB, chaindata), true, logger)
		if err != nil {
			logger.Error("Opening DB", "error", err)
			return
		}
		defer db.Close()

		if err := stageSnapshots(db, cmd.Context(), logger); err != nil {
			if !errors.Is(err, context.Canceled) {
				logger.Error(err.Error())
			}
			return
		}
	},
}

var cmdStageHeaders = &cobra.Command{
	Use:   "stage_headers",
	Short: "",
	Run: func(cmd *cobra.Command, args []string) {
		logger := debug.SetupCobra(cmd, "integration")
		db, err := openDB(dbCfg(kv.ChainDB, chaindata), true, logger)
		if err != nil {
			logger.Error("Opening DB", "error", err)
			return
		}
		defer db.Close()

		if err := stageHeaders(db, cmd.Context(), logger); err != nil {
			if !errors.Is(err, context.Canceled) {
				logger.Error(err.Error())
			}
			return
		}
	},
}

var cmdStageBorHeimdall = &cobra.Command{
	Use:   "stage_bor_heimdall",
	Short: "",
	Run: func(cmd *cobra.Command, args []string) {
		logger := debug.SetupCobra(cmd, "integration")
		db, err := openDB(dbCfg(kv.ChainDB, chaindata), true, logger)
		if err != nil {
			logger.Error("Opening DB", "error", err)
			return
		}
		defer db.Close()

		if err := stageBorHeimdall(db, cmd.Context(), logger); err != nil {
			if !errors.Is(err, context.Canceled) {
				logger.Error(err.Error())
			}
			return
		}
	},
}

var cmdStageBodies = &cobra.Command{
	Use:   "stage_bodies",
	Short: "",
	Run: func(cmd *cobra.Command, args []string) {
		logger := debug.SetupCobra(cmd, "integration")
		db, err := openDB(dbCfg(kv.ChainDB, chaindata), true, logger)
		if err != nil {
			logger.Error("Opening DB", "error", err)
			return
		}
		defer db.Close()

		if err := stageBodies(db, cmd.Context(), logger); err != nil {
			if !errors.Is(err, context.Canceled) {
				logger.Error(err.Error())
			}
			return
		}
	},
}

var cmdStageSenders = &cobra.Command{
	Use:   "stage_senders",
	Short: "",
	Run: func(cmd *cobra.Command, args []string) {
		logger := debug.SetupCobra(cmd, "integration")
		db, err := openDB(dbCfg(kv.ChainDB, chaindata), true, logger)
		if err != nil {
			logger.Error("Opening DB", "error", err)
			return
		}
		defer db.Close()

		if err := stageSenders(db, cmd.Context(), logger); err != nil {
			if !errors.Is(err, context.Canceled) {
				logger.Error(err.Error())
			}
			return
		}
	},
}

var cmdStageExec = &cobra.Command{
	Use:   "stage_exec",
	Short: "",
	Run: func(cmd *cobra.Command, args []string) {
		logger := debug.SetupCobra(cmd, "integration")
		db, err := openDB(dbCfg(kv.ChainDB, chaindata), true, logger)
		if err != nil {
			logger.Error("Opening DB", "error", err)
			return
		}
		defer db.Close()

		defer func(t time.Time) { logger.Info("total", "took", time.Since(t)) }(time.Now())

		if err := stageExec(db, cmd.Context(), logger); err != nil {
			if !errors.Is(err, context.Canceled) {
				logger.Error(err.Error())
			}
			return
		}
	},
}

var cmdStageTrie = &cobra.Command{
	Use:   "stage_trie",
	Short: "",
	Run: func(cmd *cobra.Command, args []string) {
		logger := debug.SetupCobra(cmd, "integration")
		db, err := openDB(dbCfg(kv.ChainDB, chaindata), true, logger)
		if err != nil {
			logger.Error("Opening DB", "error", err)
			return
		}
		defer db.Close()

		if err := stageTrie(db, cmd.Context(), logger); err != nil {
			if !errors.Is(err, context.Canceled) {
				logger.Error(err.Error())
			}
			return
		}
	},
}

var cmdStagePatriciaTrie = &cobra.Command{
	Use:   "stage_trie3",
	Short: "",
	Run: func(cmd *cobra.Command, args []string) {
		logger := debug.SetupCobra(cmd, "integration")
		db, err := openDB(dbCfg(kv.ChainDB, chaindata), true, snapshotVersion, logger)
		if err != nil {
			logger.Error("Opening DB", "error", err)
			return
		}
		defer db.Close()

		if err := stagePatriciaTrie(db, cmd.Context(), logger); err != nil {
			if !errors.Is(err, context.Canceled) {
				logger.Error(err.Error())
			}
			return
		}
	},
}

var cmdStageHashState = &cobra.Command{
	Use:   "stage_hash_state",
	Short: "",
	Run: func(cmd *cobra.Command, args []string) {
		logger := debug.SetupCobra(cmd, "integration")
		db, err := openDB(dbCfg(kv.ChainDB, chaindata), true, logger)
		if err != nil {
			logger.Error("Opening DB", "error", err)
			return
		}
		defer db.Close()

		if err := stageHashState(db, cmd.Context(), logger); err != nil {
			if !errors.Is(err, context.Canceled) {
				logger.Error(err.Error())
			}
			return
		}
	},
}

var cmdStageHistory = &cobra.Command{
	Use:   "stage_history",
	Short: "",
	Run: func(cmd *cobra.Command, args []string) {
		logger := debug.SetupCobra(cmd, "integration")
		db, err := openDB(dbCfg(kv.ChainDB, chaindata), true, logger)
		if err != nil {
			logger.Error("Opening DB", "error", err)
			return
		}
		defer db.Close()

		if err := stageHistory(db, cmd.Context(), logger); err != nil {
			if !errors.Is(err, context.Canceled) {
				logger.Error(err.Error())
			}
			return
		}
	},
}

var cmdLogIndex = &cobra.Command{
	Use:   "stage_log_index",
	Short: "",
	Run: func(cmd *cobra.Command, args []string) {
		logger := debug.SetupCobra(cmd, "integration")
		db, err := openDB(dbCfg(kv.ChainDB, chaindata), true, logger)
		if err != nil {
			logger.Error("Opening DB", "error", err)
			return
		}
		defer db.Close()

		if err := stageLogIndex(db, cmd.Context(), logger); err != nil {
			if !errors.Is(err, context.Canceled) {
				logger.Error(err.Error())
			}
			return
		}
	},
}

var cmdCallTraces = &cobra.Command{
	Use:   "stage_call_traces",
	Short: "",
	Run: func(cmd *cobra.Command, args []string) {
		logger := debug.SetupCobra(cmd, "integration")
		db, err := openDB(dbCfg(kv.ChainDB, chaindata), true, logger)
		if err != nil {
			logger.Error("Opening DB", "error", err)
			return
		}
		defer db.Close()

		if err := stageCallTraces(db, cmd.Context(), logger); err != nil {
			if !errors.Is(err, context.Canceled) {
				logger.Error(err.Error())
			}
			return
		}
	},
}

var cmdStageTxLookup = &cobra.Command{
	Use:   "stage_tx_lookup",
	Short: "",
	Run: func(cmd *cobra.Command, args []string) {
		logger := debug.SetupCobra(cmd, "integration")
		db, err := openDB(dbCfg(kv.ChainDB, chaindata), true, logger)
		if err != nil {
			logger.Error("Opening DB", "error", err)
			return
		}
		defer db.Close()

		if err := stageTxLookup(db, cmd.Context(), logger); err != nil {
			if !errors.Is(err, context.Canceled) {
				logger.Error(err.Error())
			}
			return
		}
	},
}
var cmdPrintStages = &cobra.Command{
	Use:   "print_stages",
	Short: "",
	Run: func(cmd *cobra.Command, args []string) {
		logger := debug.SetupCobra(cmd, "integration")
		db, err := openDB(dbCfg(kv.ChainDB, chaindata), false, logger)
		if err != nil {
			logger.Error("Opening DB", "error", err)
			return
		}
		defer db.Close()

		if err := printAllStages(db, cmd.Context(), logger); err != nil {
			if !errors.Is(err, context.Canceled) {
				logger.Error(err.Error())
			}
			return
		}
	},
}

var cmdPrintMigrations = &cobra.Command{
	Use:   "print_migrations",
	Short: "",
	Run: func(cmd *cobra.Command, args []string) {
		logger := debug.SetupCobra(cmd, "integration")
		db, err := openDB(dbCfg(kv.ChainDB, chaindata), false, logger)
		if err != nil {
			logger.Error("Opening DB", "error", err)
			return
		}
		defer db.Close()
		if err := printAppliedMigrations(db, cmd.Context(), logger); err != nil {
			if !errors.Is(err, context.Canceled) {
				logger.Error(err.Error())
			}
			return
		}
	},
}

var cmdRemoveMigration = &cobra.Command{
	Use:   "remove_migration",
	Short: "",
	Run: func(cmd *cobra.Command, args []string) {
		logger := debug.SetupCobra(cmd, "integration")
		db, err := openDB(dbCfg(kv.ChainDB, chaindata), false, logger)
		if err != nil {
			logger.Error("Opening DB", "error", err)
			return
		}
		defer db.Close()
		if err := removeMigration(db, cmd.Context()); err != nil {
			if !errors.Is(err, context.Canceled) {
				logger.Error(err.Error())
			}
			return
		}
	},
}

var cmdRunMigrations = &cobra.Command{
	Use:   "run_migrations",
	Short: "",
	Run: func(cmd *cobra.Command, args []string) {
		logger := debug.SetupCobra(cmd, "integration")
		//non-accede and exclusive mode - to apply create new tables if need.
		cfg := dbCfg(kv.ChainDB, chaindata).Flags(func(u uint) uint { return u &^ mdbx.Accede }).Exclusive()
		db, err := openDB(cfg, true, logger)
		if err != nil {
			logger.Error("Opening DB", "error", err)
			return
		}
		defer db.Close()
		// Nothing to do, migrations will be applied automatically
	},
}

var cmdSetPrune = &cobra.Command{
	Use:   "force_set_prune",
	Short: "Override existing --prune flag value (if you know what you are doing)",
	Run: func(cmd *cobra.Command, args []string) {
		logger := debug.SetupCobra(cmd, "integration")
		db, err := openDB(dbCfg(kv.ChainDB, chaindata), true, logger)
		if err != nil {
			logger.Error("Opening DB", "error", err)
			return
		}
		defer db.Close()
		if err := overrideStorageMode(db, logger); err != nil {
			if !errors.Is(err, context.Canceled) {
				logger.Error(err.Error())
			}
			return
		}
	},
}

var cmdSetSnap = &cobra.Command{
	Use:   "force_set_snap",
	Short: "Override existing --snapshots flag value (if you know what you are doing)",
	Run: func(cmd *cobra.Command, args []string) {
		logger := debug.SetupCobra(cmd, "integration")
		db, err := openDB(dbCfg(kv.ChainDB, chaindata), true, logger)
		if err != nil {
			logger.Error("Opening DB", "error", err)
			return
		}
		defer db.Close()
		sn, borSn, agg := allSnapshots(cmd.Context(), db, logger)
		defer sn.Close()
		defer borSn.Close()
		defer agg.Close()

		cfg := sn.Cfg()
		flags := cmd.Flags()
		if flags.Lookup("snapshots") != nil {
			cfg.Enabled, err = flags.GetBool("snapshots")
			if err != nil {
				panic(err)
			}
		}

		if err := db.Update(context.Background(), func(tx kv.RwTx) error {
			return snap.ForceSetFlags(tx, cfg)
		}); err != nil {
			if !errors.Is(err, context.Canceled) {
				logger.Error(err.Error())
			}
			return
		}
	},
}

var cmdForceSetHistoryV3 = &cobra.Command{
	Use:   "force_set_history_v3",
	Short: "Override existing --history.v3 flag value (if you know what you are doing)",
	Run: func(cmd *cobra.Command, args []string) {
		logger := debug.SetupCobra(cmd, "integration")
		db, err := openDB(dbCfg(kv.ChainDB, chaindata), true, logger)
		if err != nil {
			logger.Error("Opening DB", "error", err)
			return
		}
		defer db.Close()
		if err := db.Update(context.Background(), func(tx kv.RwTx) error {
			return kvcfg.HistoryV3.ForceWrite(tx, _forceSetHistoryV3)
		}); err != nil {
			if !errors.Is(err, context.Canceled) {
				logger.Error(err.Error())
			}
			return
		}
	},
}

func init() {
	withConfig(cmdPrintStages)
	withDataDir(cmdPrintStages)
	withChain(cmdPrintStages)
	withHeimdall(cmdPrintStages)
	rootCmd.AddCommand(cmdPrintStages)

	withConfig(cmdStageSenders)
	withIntegrityChecks(cmdStageSenders)
	withReset(cmdStageSenders)
	withBlock(cmdStageSenders)
	withUnwind(cmdStageSenders)
	withDataDir(cmdStageSenders)
	withChain(cmdStageSenders)
	withHeimdall(cmdStageSenders)
	rootCmd.AddCommand(cmdStageSenders)

	withConfig(cmdStageSnapshots)
	withDataDir(cmdStageSnapshots)
	withChain(cmdStageSnapshots)
	withReset(cmdStageSnapshots)
	rootCmd.AddCommand(cmdStageSnapshots)

	withConfig(cmdStageHeaders)
	withIntegrityChecks(cmdStageHeaders)
	withDataDir(cmdStageHeaders)
	withUnwind(cmdStageHeaders)
	withReset(cmdStageHeaders)
	withChain(cmdStageHeaders)
	withHeimdall(cmdStageHeaders)
	rootCmd.AddCommand(cmdStageHeaders)

	withConfig(cmdStageBorHeimdall)
	withDataDir(cmdStageBorHeimdall)
	withReset(cmdStageBorHeimdall)
	withUnwind(cmdStageBorHeimdall)
	withChain(cmdStageBorHeimdall)
	withHeimdall(cmdStageBorHeimdall)
	rootCmd.AddCommand(cmdStageBorHeimdall)

	withConfig(cmdStageBodies)
	withDataDir(cmdStageBodies)
	withUnwind(cmdStageBodies)
	withChain(cmdStageBodies)
	withHeimdall(cmdStageBodies)
	rootCmd.AddCommand(cmdStageBodies)

	withConfig(cmdStageExec)
	withDataDir(cmdStageExec)
	withReset(cmdStageExec)
	withBlock(cmdStageExec)
	withUnwind(cmdStageExec)
	withNoCommit(cmdStageExec)
	withPruneTo(cmdStageExec)
	withBatchSize(cmdStageExec)
	withTxTrace(cmdStageExec)
	withChain(cmdStageExec)
	withHeimdall(cmdStageExec)
	withWorkers(cmdStageExec)
	rootCmd.AddCommand(cmdStageExec)

	withConfig(cmdStageHashState)
	withDataDir(cmdStageHashState)
	withReset(cmdStageHashState)
	withBlock(cmdStageHashState)
	withUnwind(cmdStageHashState)
	withPruneTo(cmdStageHashState)
	withBatchSize(cmdStageHashState)
	withChain(cmdStageHashState)
	withHeimdall(cmdStageHashState)
	rootCmd.AddCommand(cmdStageHashState)

	withConfig(cmdStageTrie)
	withDataDir(cmdStageTrie)
	withReset(cmdStageTrie)
	withBlock(cmdStageTrie)
	withUnwind(cmdStageTrie)
	withPruneTo(cmdStageTrie)
	withIntegrityChecks(cmdStageTrie)
	withChain(cmdStageTrie)
	withHeimdall(cmdStageTrie)
	rootCmd.AddCommand(cmdStageTrie)

	withConfig(cmdStagePatriciaTrie)
	withDataDir(cmdStagePatriciaTrie)
	withReset(cmdStagePatriciaTrie)
	withBlock(cmdStagePatriciaTrie)
	withUnwind(cmdStagePatriciaTrie)
	withPruneTo(cmdStagePatriciaTrie)
	withIntegrityChecks(cmdStagePatriciaTrie)
	withChain(cmdStagePatriciaTrie)
	withHeimdall(cmdStagePatriciaTrie)
	rootCmd.AddCommand(cmdStagePatriciaTrie)

	withConfig(cmdStageHistory)
	withDataDir(cmdStageHistory)
	withReset(cmdStageHistory)
	withBlock(cmdStageHistory)
	withUnwind(cmdStageHistory)
	withPruneTo(cmdStageHistory)
	withChain(cmdStageHistory)
	withHeimdall(cmdStageHistory)
	rootCmd.AddCommand(cmdStageHistory)

	withConfig(cmdLogIndex)
	withDataDir(cmdLogIndex)
	withReset(cmdLogIndex)
	withBlock(cmdLogIndex)
	withUnwind(cmdLogIndex)
	withPruneTo(cmdLogIndex)
	withChain(cmdLogIndex)
	withHeimdall(cmdLogIndex)
	rootCmd.AddCommand(cmdLogIndex)

	withConfig(cmdCallTraces)
	withDataDir(cmdCallTraces)
	withReset(cmdCallTraces)
	withBlock(cmdCallTraces)
	withUnwind(cmdCallTraces)
	withPruneTo(cmdCallTraces)
	withChain(cmdCallTraces)
	withHeimdall(cmdCallTraces)
	rootCmd.AddCommand(cmdCallTraces)

	withConfig(cmdStageTxLookup)
	withReset(cmdStageTxLookup)
	withBlock(cmdStageTxLookup)
	withUnwind(cmdStageTxLookup)
	withDataDir(cmdStageTxLookup)
	withPruneTo(cmdStageTxLookup)
	withChain(cmdStageTxLookup)
	withHeimdall(cmdStageTxLookup)
	rootCmd.AddCommand(cmdStageTxLookup)

	withConfig(cmdPrintMigrations)
	withDataDir(cmdPrintMigrations)
	rootCmd.AddCommand(cmdPrintMigrations)

	withConfig(cmdRemoveMigration)
	withDataDir(cmdRemoveMigration)
	withMigration(cmdRemoveMigration)
	withChain(cmdRemoveMigration)
	withHeimdall(cmdRemoveMigration)
	rootCmd.AddCommand(cmdRemoveMigration)

	withConfig(cmdRunMigrations)
	withDataDir(cmdRunMigrations)
	withChain(cmdRunMigrations)
	withHeimdall(cmdRunMigrations)
	rootCmd.AddCommand(cmdRunMigrations)

	withConfig(cmdSetSnap)
	withDataDir2(cmdSetSnap)
	withChain(cmdSetSnap)
	cmdSetSnap.Flags().Bool("snapshots", false, "")
	must(cmdSetSnap.MarkFlagRequired("snapshots"))
	rootCmd.AddCommand(cmdSetSnap)

	withConfig(cmdForceSetHistoryV3)
	withDataDir2(cmdForceSetHistoryV3)
	cmdForceSetHistoryV3.Flags().BoolVar(&_forceSetHistoryV3, "history.v3", false, "")
	must(cmdForceSetHistoryV3.MarkFlagRequired("history.v3"))
	rootCmd.AddCommand(cmdForceSetHistoryV3)

	withConfig(cmdSetPrune)
	withDataDir(cmdSetPrune)
	withChain(cmdSetPrune)
	cmdSetPrune.Flags().StringVar(&pruneFlag, "prune", "hrtc", "")
	cmdSetPrune.Flags().Uint64Var(&pruneH, "prune.h.older", 0, "")
	cmdSetPrune.Flags().Uint64Var(&pruneR, "prune.r.older", 0, "")
	cmdSetPrune.Flags().Uint64Var(&pruneT, "prune.t.older", 0, "")
	cmdSetPrune.Flags().Uint64Var(&pruneC, "prune.c.older", 0, "")
	cmdSetPrune.Flags().Uint64Var(&pruneHBefore, "prune.h.before", 0, "")
	cmdSetPrune.Flags().Uint64Var(&pruneRBefore, "prune.r.before", 0, "")
	cmdSetPrune.Flags().Uint64Var(&pruneTBefore, "prune.t.before", 0, "")
	cmdSetPrune.Flags().Uint64Var(&pruneCBefore, "prune.c.before", 0, "")
	cmdSetPrune.Flags().StringSliceVar(&experiments, "experiments", nil, "Storage mode to override database")
	rootCmd.AddCommand(cmdSetPrune)
}

func stageSnapshots(db kv.RwDB, ctx context.Context, logger log.Logger) error {
	sn, borSn, agg := allSnapshots(ctx, db, snapshotVersion, logger)
	defer sn.Close()
	defer borSn.Close()
	defer agg.Close()

	br, bw := blocksIO(db, logger)
	_, _, _, _, _ = newSync(ctx, db, nil /* miningConfig */, logger)
	chainConfig, _, _ := fromdb.ChainConfig(db), kvcfg.HistoryV3.FromDB(db), fromdb.PruneMode(db)

	return db.Update(ctx, func(tx kv.RwTx) error {
		if reset {
			if err := stages.SaveStageProgress(tx, stages.Snapshots, 0); err != nil {
				return fmt.Errorf("saving Snapshots progress failed: %w", err)
			}
		}
		dirs := datadir.New(datadirCli)
		if err := reset2.ResetBlocks(tx, db, agg, br, bw, dirs, *chainConfig, logger); err != nil {
			return fmt.Errorf("resetting blocks: %w", err)
		}
		ac := agg.MakeContext()
		defer ac.Close()

		domains := libstate.NewSharedDomains(tx, logger)
		defer domains.Close()
		//txnUm := domains.TxNum()
		blockNum := domains.BlockNum()

		// stagedsync.SpawnStageSnapshots(s, ctx, rwTx, logger)
		progress, err := stages.GetStageProgress(tx, stages.Snapshots)
		if err != nil {
			return fmt.Errorf("re-read Snapshots progress: %w", err)
		}

		if blockNum > progress {
			if err := stages.SaveStageProgress(tx, stages.Execution, blockNum); err != nil {
				return fmt.Errorf("saving Snapshots progress failed: %w", err)
			}
			progress, err = stages.GetStageProgress(tx, stages.Snapshots)
			if err != nil {
				return fmt.Errorf("re-read Snapshots progress: %w", err)
			}
		}
		logger.Info("Progress", "snapshots", progress)
		return nil
	})
}

func stageHeaders(db kv.RwDB, ctx context.Context, logger log.Logger) error {
	dirs := datadir.New(datadirCli)
	if err := datadir.ApplyMigrations(dirs); err != nil {
		return err
	}

	sn, borSn, agg := allSnapshots(ctx, db, logger)
	defer sn.Close()
	defer borSn.Close()
	defer agg.Close()
	br, bw := blocksIO(db, logger)
	_, _, _, _, _ = newSync(ctx, db, nil /* miningConfig */, logger)
	chainConfig, _, _ := fromdb.ChainConfig(db), kvcfg.HistoryV3.FromDB(db), fromdb.PruneMode(db)

	if integritySlow {
		if err := db.View(ctx, func(tx kv.Tx) error {
			log.Info("[integrity] no gaps in canonical headers")
			integrity.NoGapsInCanonicalHeaders(tx, ctx, br)
			return nil
		}); err != nil {
			return err
		}
		return nil
	}

	if !(unwind > 0 || reset) {
		logger.Error("This command only works with --unwind or --reset options")
		return nil
	}

	return db.Update(ctx, func(tx kv.RwTx) error {
		if reset {
			if casted, ok := tx.(kv.CanWarmupDB); ok {
				if err := casted.WarmupDB(false); err != nil {
					return err
				}
			}

			if err := reset2.ResetBlocks(tx, db, agg, br, bw, dirs, *chainConfig, logger); err != nil {
				return err
			}
			return nil
		}

		progress, err := stages.GetStageProgress(tx, stages.Headers)
		if err != nil {
			return fmt.Errorf("read Bodies progress: %w", err)
		}
		var unwindTo uint64
		if unwind > progress {
			unwindTo = 1 // keep genesis
		} else {
			unwindTo = uint64(cmp.Max(1, int(progress)-int(unwind)))
		}

		if err = stages.SaveStageProgress(tx, stages.Headers, unwindTo); err != nil {
			return fmt.Errorf("saving Headers progress failed: %w", err)
		}
		progress, err = stages.GetStageProgress(tx, stages.Headers)
		if err != nil {
			return fmt.Errorf("re-read Headers progress: %w", err)
		}
		{ // hard-unwind stage_body also
			if err := rawdb.TruncateBlocks(ctx, tx, progress+1); err != nil {
				return err
			}
			progressBodies, err := stages.GetStageProgress(tx, stages.Bodies)
			if err != nil {
				return fmt.Errorf("read Bodies progress: %w", err)
			}
			if progress < progressBodies {
				if err = stages.SaveStageProgress(tx, stages.Bodies, progress); err != nil {
					return fmt.Errorf("saving Bodies progress failed: %w", err)
				}
			}
		}
		// remove all canonical markers from this point
		if err = rawdb.TruncateCanonicalHash(tx, progress+1, false); err != nil {
			return err
		}
		if err = rawdb.TruncateTd(tx, progress+1); err != nil {
			return err
		}
		hash, err := br.CanonicalHash(ctx, tx, progress-1)
		if err != nil {
			return err
		}
		if err = rawdb.WriteHeadHeaderHash(tx, hash); err != nil {
			return err
		}

		logger.Info("Progress", "headers", progress)
		return nil
	})
}

func stageBorHeimdall(db kv.RwDB, ctx context.Context, logger log.Logger) error {
	_, _, sync, _, _ := newSync(ctx, db, nil /* miningConfig */, logger)
	chainConfig := fromdb.ChainConfig(db)

	return db.Update(ctx, func(tx kv.RwTx) error {
		if reset {
			if err := reset2.ResetBorHeimdall(ctx, tx); err != nil {
				return err
			}
			return nil
		} else if unwind > 0 {
			sn, borSn, agg := allSnapshots(ctx, db, logger)
			defer sn.Close()
			defer borSn.Close()
			defer agg.Close()

			stageState := stage(sync, tx, nil, stages.BorHeimdall)

			snapshotsMaxBlock := borSn.BlocksAvailable()
			if unwind <= snapshotsMaxBlock {
				return fmt.Errorf("cannot unwind past snapshots max block: %d", snapshotsMaxBlock)
			}

			if unwind > stageState.BlockNumber {
				return fmt.Errorf("cannot unwind to a point beyond stage: %d", stageState.BlockNumber)
			}

			unwindState := sync.NewUnwindState(stages.BorHeimdall, stageState.BlockNumber-unwind, stageState.BlockNumber)
			cfg := stagedsync.StageBorHeimdallCfg(db, nil, stagedsync.MiningState{}, *chainConfig, nil, nil, nil, nil, nil, nil, nil)
			if err := stagedsync.BorHeimdallUnwind(unwindState, ctx, stageState, tx, cfg); err != nil {
				return err
			}

			stageProgress, err := stages.GetStageProgress(tx, stages.BorHeimdall)
			if err != nil {
				return fmt.Errorf("re-read bor heimdall progress: %w", err)
			}

			logger.Info("progress", "bor heimdall", stageProgress)
			return nil
		}

		return nil
	})
}

func stageBodies(db kv.RwDB, ctx context.Context, logger log.Logger) error {
	sn, borSn, agg := allSnapshots(ctx, db, logger)
	defer sn.Close()
	defer borSn.Close()
	defer agg.Close()
	chainConfig, historyV3 := fromdb.ChainConfig(db), kvcfg.HistoryV3.FromDB(db)
	_, _, sync, _, _ := newSync(ctx, db, nil /* miningConfig */, logger)
	br, bw := blocksIO(db, logger)

	if err := db.Update(ctx, func(tx kv.RwTx) error {
		s := stage(sync, tx, nil, stages.Bodies)

		if unwind > 0 {
			if unwind > s.BlockNumber {
				return fmt.Errorf("cannot unwind past 0")
			}

			u := sync.NewUnwindState(stages.Bodies, s.BlockNumber-unwind, s.BlockNumber)
			cfg := stagedsync.StageBodiesCfg(db, nil, nil, nil, nil, 0, *chainConfig, br, historyV3, bw, nil)
			if err := stagedsync.UnwindBodiesStage(u, tx, cfg, ctx); err != nil {
				return err
			}

			progress, err := stages.GetStageProgress(tx, stages.Bodies)
			if err != nil {
				return fmt.Errorf("re-read Bodies progress: %w", err)
			}
			logger.Info("Progress", "bodies", progress)
			return nil
		}
		logger.Info("This command only works with --unwind option")
		return nil
	}); err != nil {
		return err
	}
	return nil
}

func stageSenders(db kv.RwDB, ctx context.Context, logger log.Logger) error {
	tmpdir := datadir.New(datadirCli).Tmp
	chainConfig := fromdb.ChainConfig(db)
	sn, borSn, agg := allSnapshots(ctx, db, logger)
	defer sn.Close()
	defer borSn.Close()
	defer agg.Close()
	_, _, sync, _, _ := newSync(ctx, db, nil /* miningConfig */, logger)

	must(sync.SetCurrentStage(stages.Senders))

	br, _ := blocksIO(db, logger)
	if reset {
		return db.Update(ctx, func(tx kv.RwTx) error { return reset2.ResetSenders(ctx, db, tx) })
	}

	tx, err := db.BeginRw(ctx)
	if err != nil {
		return err
	}
	defer tx.Rollback()

	if integritySlow {
		secp256k1.ContextForThread(1)
		for i := block; ; i++ {
			if err := common2.Stopped(ctx.Done()); err != nil {
				return err
			}
			h, _ := br.HeaderByNumber(ctx, tx, i)
			if h == nil {
				break
			}
			withoutSenders, senders, err := br.BlockWithSenders(ctx, tx, h.Hash(), h.Number.Uint64())
			if err != nil {
				return err
			}
			withoutSenders.Body().SendersFromTxs() //remove senders info from txs
			txs := withoutSenders.Transactions()
			if txs.Len() != len(senders) {
				logger.Error("not equal amount of senders", "block", i, "db", len(senders), "expect", txs.Len())
				return nil
			}
			if txs.Len() == 0 {
				continue
			}
			signer := types.MakeSigner(chainConfig, i, h.Time)
			for j := 0; j < txs.Len(); j++ {
				from, err := signer.Sender(txs[j])
				if err != nil {
					return err
				}
				if !bytes.Equal(from[:], senders[j][:]) {
					logger.Error("wrong sender", "block", i, "tx", j, "db", fmt.Sprintf("%x", senders[j]), "expect", fmt.Sprintf("%x", from))
				}
			}
			if i%10 == 0 {
				logger.Info("checked", "block", i)
			}
		}
		return nil
	}

	s := stage(sync, tx, nil, stages.Senders)
	logger.Info("Stage", "name", s.ID, "progress", s.BlockNumber)

	pm, err := prune.Get(tx)
	if err != nil {
		return err
	}

	cfg := stagedsync.StageSendersCfg(db, chainConfig, false, tmpdir, pm, br, nil, nil)
	if unwind > 0 {
		u := sync.NewUnwindState(stages.Senders, s.BlockNumber-unwind, s.BlockNumber)
		if err = stagedsync.UnwindSendersStage(u, tx, cfg, ctx); err != nil {
			return err
		}
	} else if pruneTo > 0 {
		p, err := sync.PruneStageState(stages.Senders, s.BlockNumber, tx, db)
		if err != nil {
			return err
		}
		if err = stagedsync.PruneSendersStage(p, tx, cfg, ctx); err != nil {
			return err
		}
		return nil
	} else {
		if err = stagedsync.SpawnRecoverSendersStage(cfg, s, sync, tx, block, ctx, logger); err != nil {
			return err
		}
	}
	return tx.Commit()
}

func stageExec(db kv.RwDB, ctx context.Context, logger log.Logger) error {
	dirs := datadir.New(datadirCli)
	if err := datadir.ApplyMigrations(dirs); err != nil {
		return err
	}

	engine, vmConfig, sync, _, _ := newSync(ctx, db, nil /* miningConfig */, logger)
	must(sync.SetCurrentStage(stages.Execution))
	sn, borSn, agg := allSnapshots(ctx, db, logger)
	defer sn.Close()
	defer borSn.Close()
	defer agg.Close()
	if warmup {
		return reset2.WarmupExec(ctx, db)
	}
	if reset {
		if err := reset2.ResetExec(ctx, db, chain, "", logger); err != nil {
			return err
		}
		return nil
	}

	if txtrace {
		// Activate tracing and writing into json files for each transaction
		vmConfig.Tracer = nil
		vmConfig.Debug = true
	}

	var batchSize datasize.ByteSize
	must(batchSize.UnmarshalText([]byte(batchSizeStr)))

	s := stage(sync, nil, db, stages.Execution)

	logger.Info("Stage", "name", s.ID, "progress", s.BlockNumber)
	chainConfig, historyV3, pm := fromdb.ChainConfig(db), kvcfg.HistoryV3.FromDB(db), fromdb.PruneMode(db)
	if pruneTo > 0 {
		pm.History = prune.Distance(s.BlockNumber - pruneTo)
		pm.Receipts = prune.Distance(s.BlockNumber - pruneTo)
		pm.CallTraces = prune.Distance(s.BlockNumber - pruneTo)
		pm.TxIndex = prune.Distance(s.BlockNumber - pruneTo)
	}

	syncCfg := ethconfig.Defaults.Sync
	syncCfg.ExecWorkerCount = int(workers)
	syncCfg.ReconWorkerCount = int(reconWorkers)

	genesis := core.GenesisBlockByChainName(chain)
	br, _ := blocksIO(db, logger)
	cfg := stagedsync.StageExecuteBlocksCfg(db, pm, batchSize, nil, chainConfig, engine, vmConfig, nil,
		/*stateStream=*/ false,
		/*badBlockHalt=*/ true, historyV3, dirs, br, nil, genesis, syncCfg, agg, nil)

	if unwind > 0 && historyV3 {
		if err := db.View(ctx, func(tx kv.Tx) error {
			blockNumWithCommitment, ok, err := tx.(libstate.HasAggCtx).AggCtx().(*libstate.AggregatorV3Context).CanUnwindBeforeBlockNum(s.BlockNumber-unwind, tx)
			if err != nil {
				return err
			}
			if !ok {
				return fmt.Errorf("too deep unwind requested: %d, minimum alowed: %d\n", s.BlockNumber-unwind, blockNumWithCommitment)
			}
			unwind = s.BlockNumber - blockNumWithCommitment
			return nil
		}); err != nil {
			return err
		}
	}

	var tx kv.RwTx //nil - means lower-level code (each stage) will manage transactions
	if noCommit {
		var err error
		tx, err = db.BeginRw(ctx)
		if err != nil {
			return err
		}
		defer tx.Rollback()
	}
	txc := wrap.TxContainer{Tx: tx}

	if unwind > 0 {
		u := sync.NewUnwindState(stages.Execution, s.BlockNumber-unwind, s.BlockNumber)
		err := stagedsync.UnwindExecutionStage(u, s, txc, ctx, cfg, true, logger)
		if err != nil {
			return err
		}
		return nil
	}

	if pruneTo > 0 {
		p, err := sync.PruneStageState(stages.Execution, s.BlockNumber, tx, db)
		if err != nil {
			return err
		}
		err = stagedsync.PruneExecutionStage(p, tx, cfg, ctx, true)
		if err != nil {
			return err
		}
		return nil
	}

	err := stagedsync.SpawnExecuteBlocksStage(s, sync, txc, block, ctx, cfg, true /* initialCycle */, logger)
	if err != nil {
		return err
	}

	return nil
}

func stageTrie(db kv.RwDB, ctx context.Context, logger log.Logger) error {
	dirs, pm, historyV3 := datadir.New(datadirCli), fromdb.PruneMode(db), kvcfg.HistoryV3.FromDB(db)
	sn, borSn, agg := allSnapshots(ctx, db, logger)
	defer sn.Close()
	defer borSn.Close()
	defer agg.Close()
	_, _, sync, _, _ := newSync(ctx, db, nil /* miningConfig */, logger)
	must(sync.SetCurrentStage(stages.IntermediateHashes))

	if warmup {
		return reset2.Warmup(ctx, db, log.LvlInfo, stages.IntermediateHashes)
	}
	if reset {
		return reset2.Reset(ctx, db, stages.IntermediateHashes)
	}
	tx, err := db.BeginRw(ctx)
	if err != nil {
		return err
	}
	defer tx.Rollback()

	execStage := stage(sync, tx, nil, stages.Execution)
	s := stage(sync, tx, nil, stages.IntermediateHashes)

	if pruneTo > 0 {
		pm.History = prune.Distance(s.BlockNumber - pruneTo)
		pm.Receipts = prune.Distance(s.BlockNumber - pruneTo)
		pm.CallTraces = prune.Distance(s.BlockNumber - pruneTo)
		pm.TxIndex = prune.Distance(s.BlockNumber - pruneTo)
	}

	logger.Info("StageExec", "progress", execStage.BlockNumber)
	logger.Info("StageTrie", "progress", s.BlockNumber)
	br, _ := blocksIO(db, logger)
	cfg := stagedsync.StageTrieCfg(db, true /* checkRoot */, true /* saveHashesToDb */, false /* badBlockHalt */, dirs.Tmp, br, nil /* hd */, historyV3, agg)
	if unwind > 0 {
		u := sync.NewUnwindState(stages.IntermediateHashes, s.BlockNumber-unwind, s.BlockNumber)
		if err := stagedsync.UnwindIntermediateHashesStage(u, s, tx, cfg, ctx, logger); err != nil {
			return err
		}
	} else if pruneTo > 0 {
		p, err := sync.PruneStageState(stages.IntermediateHashes, s.BlockNumber, tx, db)
		if err != nil {
			return err
		}
		err = stagedsync.PruneIntermediateHashesStage(p, tx, cfg, ctx)
		if err != nil {
			return err
		}
	} else {
		if _, err := stagedsync.SpawnIntermediateHashesStage(s, sync /* Unwinder */, tx, cfg, ctx, logger); err != nil {
			return err
		}
	}
	integrity.Trie(db, tx, integritySlow, ctx)
	return tx.Commit()
}

func stagePatriciaTrie(db kv.RwDB, ctx context.Context, logger log.Logger) error {
	dirs, pm, historyV3 := datadir.New(datadirCli), fromdb.PruneMode(db), kvcfg.HistoryV3.FromDB(db)
	_ = pm
	sn, _, agg := allSnapshots(ctx, db, snapshotVersion, logger)
	defer sn.Close()
	defer agg.Close()
	_, _, _, _, _ = newSync(ctx, db, nil /* miningConfig */, logger)

	if warmup {
		return reset2.Warmup(ctx, db, log.LvlInfo, stages.Execution)
	}
	if reset {
		return reset2.Reset(ctx, db, stages.Execution)
	}
	tx, err := db.BeginRw(ctx)
	if err != nil {
		return err
	}
	defer tx.Rollback()

	if enabled, _ := kvcfg.HistoryV3.Enabled(tx); !enabled {
		panic("this method for v3 only")
	}

	br, _ := blocksIO(db, logger)
	cfg := stagedsync.StageTrieCfg(db, true /* checkRoot */, true /* saveHashesToDb */, false /* badBlockHalt */, dirs.Tmp, br, nil /* hd */, historyV3, agg)

	if _, err := stagedsync.RebuildPatriciaTrieBasedOnFiles(tx, cfg, ctx, logger); err != nil {
		return err
	}
	return tx.Commit()
}

func stageHashState(db kv.RwDB, ctx context.Context, logger log.Logger) error {
	dirs, pm, historyV3 := datadir.New(datadirCli), fromdb.PruneMode(db), kvcfg.HistoryV3.FromDB(db)
	sn, borSn, agg := allSnapshots(ctx, db, logger)
	defer sn.Close()
	defer borSn.Close()
	defer agg.Close()
	_, _, sync, _, _ := newSync(ctx, db, nil /* miningConfig */, logger)
	must(sync.SetCurrentStage(stages.HashState))

	if warmup {
		return reset2.Warmup(ctx, db, log.LvlInfo, stages.HashState)
	}
	if reset {
		return reset2.Reset(ctx, db, stages.HashState)
	}

	tx, err := db.BeginRw(ctx)
	if err != nil {
		return err
	}
	defer tx.Rollback()

	s := stage(sync, tx, nil, stages.HashState)
	if pruneTo > 0 {
		pm.History = prune.Distance(s.BlockNumber - pruneTo)
		pm.Receipts = prune.Distance(s.BlockNumber - pruneTo)
		pm.CallTraces = prune.Distance(s.BlockNumber - pruneTo)
		pm.TxIndex = prune.Distance(s.BlockNumber - pruneTo)
	}

	logger.Info("Stage", "name", s.ID, "progress", s.BlockNumber)

	cfg := stagedsync.StageHashStateCfg(db, dirs, historyV3)
	if unwind > 0 {
		u := sync.NewUnwindState(stages.HashState, s.BlockNumber-unwind, s.BlockNumber)
		err = stagedsync.UnwindHashStateStage(u, s, tx, cfg, ctx, logger)
		if err != nil {
			return err
		}
	} else if pruneTo > 0 {
		p, err := sync.PruneStageState(stages.HashState, s.BlockNumber, tx, nil)
		if err != nil {
			return err
		}
		err = stagedsync.PruneHashStateStage(p, tx, cfg, ctx)
		if err != nil {
			return err
		}
	} else {
		err = stagedsync.SpawnHashStateStage(s, tx, cfg, ctx, logger)
		if err != nil {
			return err
		}
	}
	return tx.Commit()
}

func stageLogIndex(db kv.RwDB, ctx context.Context, logger log.Logger) error {
	dirs, pm, historyV3 := datadir.New(datadirCli), fromdb.PruneMode(db), kvcfg.HistoryV3.FromDB(db)
	if historyV3 {
		return fmt.Errorf("this stage is disable in --history.v3=true")
	}
	_, _, sync, _, _ := newSync(ctx, db, nil /* miningConfig */, logger)
	must(sync.SetCurrentStage(stages.LogIndex))
	if warmup {
		return reset2.Warmup(ctx, db, log.LvlInfo, stages.LogIndex)
	}
	if reset {
		return reset2.Reset(ctx, db, stages.LogIndex)
	}
	tx, err := db.BeginRw(ctx)
	if err != nil {
		return err
	}
	defer tx.Rollback()

	execAt := progress(tx, stages.Execution)
	s := stage(sync, tx, nil, stages.LogIndex)
	if pruneTo > 0 {
		pm.History = prune.Distance(s.BlockNumber - pruneTo)
		pm.Receipts = prune.Distance(s.BlockNumber - pruneTo)
		pm.CallTraces = prune.Distance(s.BlockNumber - pruneTo)
		pm.TxIndex = prune.Distance(s.BlockNumber - pruneTo)
	}

	logger.Info("Stage exec", "progress", execAt)
	logger.Info("Stage", "name", s.ID, "progress", s.BlockNumber)

	cfg := stagedsync.StageLogIndexCfg(db, pm, dirs.Tmp)
	if unwind > 0 {
		u := sync.NewUnwindState(stages.LogIndex, s.BlockNumber-unwind, s.BlockNumber)
		err = stagedsync.UnwindLogIndex(u, s, tx, cfg, ctx)
		if err != nil {
			return err
		}
	} else if pruneTo > 0 {
		p, err := sync.PruneStageState(stages.LogIndex, s.BlockNumber, nil, db)
		if err != nil {
			return err
		}
		err = stagedsync.PruneLogIndex(p, tx, cfg, ctx, logger)
		if err != nil {
			return err
		}
	} else {
		if err := stagedsync.SpawnLogIndex(s, tx, cfg, ctx, block, logger); err != nil {
			return err
		}
	}
	return tx.Commit()
}

func stageCallTraces(db kv.RwDB, ctx context.Context, logger log.Logger) error {
	dirs, pm, historyV3 := datadir.New(datadirCli), fromdb.PruneMode(db), kvcfg.HistoryV3.FromDB(db)
	if historyV3 {
		return fmt.Errorf("this stage is disable in --history.v3=true")
	}
	_, _, sync, _, _ := newSync(ctx, db, nil /* miningConfig */, logger)
	must(sync.SetCurrentStage(stages.CallTraces))

	if warmup {
		return reset2.Warmup(ctx, db, log.LvlInfo, stages.CallTraces)
	}
	if reset {
		return reset2.Reset(ctx, db, stages.CallTraces)
	}

	tx, err := db.BeginRw(ctx)
	if err != nil {
		return err
	}
	defer tx.Rollback()
	var batchSize datasize.ByteSize
	must(batchSize.UnmarshalText([]byte(batchSizeStr)))

	execStage := progress(tx, stages.Execution)
	s := stage(sync, tx, nil, stages.CallTraces)
	if pruneTo > 0 {
		pm.History = prune.Distance(s.BlockNumber - pruneTo)
		pm.Receipts = prune.Distance(s.BlockNumber - pruneTo)
		pm.CallTraces = prune.Distance(s.BlockNumber - pruneTo)
		pm.TxIndex = prune.Distance(s.BlockNumber - pruneTo)
	}
	logger.Info("ID exec", "progress", execStage)
	if block != 0 {
		s.BlockNumber = block
		logger.Info("Overriding initial state", "block", block)
	}
	logger.Info("ID call traces", "progress", s.BlockNumber)

	cfg := stagedsync.StageCallTracesCfg(db, pm, block, dirs.Tmp)

	if unwind > 0 {
		u := sync.NewUnwindState(stages.CallTraces, s.BlockNumber-unwind, s.BlockNumber)
		err = stagedsync.UnwindCallTraces(u, s, tx, cfg, ctx, logger)
		if err != nil {
			return err
		}
	} else if pruneTo > 0 {
		p, err := sync.PruneStageState(stages.CallTraces, s.BlockNumber, tx, nil)
		if err != nil {
			return err
		}
		err = stagedsync.PruneCallTraces(p, tx, cfg, ctx, logger)
		if err != nil {
			return err
		}
	} else {
		if err := stagedsync.SpawnCallTraces(s, tx, cfg, ctx, logger); err != nil {
			return err
		}
	}
	return tx.Commit()
}

func stageHistory(db kv.RwDB, ctx context.Context, logger log.Logger) error {
	dirs, pm, historyV3 := datadir.New(datadirCli), fromdb.PruneMode(db), kvcfg.HistoryV3.FromDB(db)
	if historyV3 {
		return fmt.Errorf("this stage is disable in --history.v3=true")
	}
	sn, borSn, agg := allSnapshots(ctx, db, logger)
	defer sn.Close()
	defer borSn.Close()
	defer agg.Close()
	_, _, sync, _, _ := newSync(ctx, db, nil /* miningConfig */, logger)
	must(sync.SetCurrentStage(stages.AccountHistoryIndex))

	if warmup {
		return reset2.Warmup(ctx, db, log.LvlInfo, stages.AccountHistoryIndex, stages.StorageHistoryIndex)
	}
	if reset {
		return reset2.Reset(ctx, db, stages.AccountHistoryIndex, stages.StorageHistoryIndex)
	}
	tx, err := db.BeginRw(ctx)
	if err != nil {
		return err
	}
	defer tx.Rollback()

	execStage := progress(tx, stages.Execution)
	stageStorage := stage(sync, tx, nil, stages.StorageHistoryIndex)
	stageAcc := stage(sync, tx, nil, stages.AccountHistoryIndex)
	if pruneTo > 0 {
		pm.History = prune.Distance(stageAcc.BlockNumber - pruneTo)
		pm.Receipts = prune.Distance(stageAcc.BlockNumber - pruneTo)
		pm.CallTraces = prune.Distance(stageAcc.BlockNumber - pruneTo)
		pm.TxIndex = prune.Distance(stageAcc.BlockNumber - pruneTo)
	}
	logger.Info("ID exec", "progress", execStage)
	logger.Info("ID acc history", "progress", stageAcc.BlockNumber)
	logger.Info("ID storage history", "progress", stageStorage.BlockNumber)

	cfg := stagedsync.StageHistoryCfg(db, pm, dirs.Tmp)
	if unwind > 0 { //nolint:staticcheck
		u := sync.NewUnwindState(stages.StorageHistoryIndex, stageStorage.BlockNumber-unwind, stageStorage.BlockNumber)
		if err := stagedsync.UnwindStorageHistoryIndex(u, stageStorage, tx, cfg, ctx); err != nil {
			return err
		}
		u = sync.NewUnwindState(stages.AccountHistoryIndex, stageAcc.BlockNumber-unwind, stageAcc.BlockNumber)
		if err := stagedsync.UnwindAccountHistoryIndex(u, stageAcc, tx, cfg, ctx); err != nil {
			return err
		}
	} else if pruneTo > 0 {
		pa, err := sync.PruneStageState(stages.AccountHistoryIndex, stageAcc.BlockNumber, tx, db)
		if err != nil {
			return err
		}
		err = stagedsync.PruneAccountHistoryIndex(pa, tx, cfg, ctx, logger)
		if err != nil {
			return err
		}
		ps, err := sync.PruneStageState(stages.StorageHistoryIndex, stageStorage.BlockNumber, tx, db)
		if err != nil {
			return err
		}
		err = stagedsync.PruneStorageHistoryIndex(ps, tx, cfg, ctx, logger)
		if err != nil {
			return err
		}
		_ = printStages(tx, sn, borSn, agg)
	} else {
		if err := stagedsync.SpawnAccountHistoryIndex(stageAcc, tx, cfg, ctx, logger); err != nil {
			return err
		}
		if err := stagedsync.SpawnStorageHistoryIndex(stageStorage, tx, cfg, ctx, logger); err != nil {
			return err
		}
	}
	return tx.Commit()
}

func stageTxLookup(db kv.RwDB, ctx context.Context, logger log.Logger) error {
	dirs, pm := datadir.New(datadirCli), fromdb.PruneMode(db)
	_, _, sync, _, _ := newSync(ctx, db, nil /* miningConfig */, logger)
	chainConfig := fromdb.ChainConfig(db)
	must(sync.SetCurrentStage(stages.TxLookup))
	sn, borSn, agg := allSnapshots(ctx, db, logger)
	defer sn.Close()
	defer borSn.Close()
	defer agg.Close()

	if reset {
		return db.Update(ctx, func(tx kv.RwTx) error { return reset2.ResetTxLookup(tx) })
	}
	tx, err := db.BeginRw(ctx)
	if err != nil {
		return err
	}
	defer tx.Rollback()

	s := stage(sync, tx, nil, stages.TxLookup)
	if pruneTo > 0 {
		pm.History = prune.Distance(s.BlockNumber - pruneTo)
		pm.Receipts = prune.Distance(s.BlockNumber - pruneTo)
		pm.CallTraces = prune.Distance(s.BlockNumber - pruneTo)
		pm.TxIndex = prune.Distance(s.BlockNumber - pruneTo)
	}
	logger.Info("Stage", "name", s.ID, "progress", s.BlockNumber)

	br, _ := blocksIO(db, logger)
	cfg := stagedsync.StageTxLookupCfg(db, pm, dirs.Tmp, chainConfig.Bor, br)
	if unwind > 0 {
		u := sync.NewUnwindState(stages.TxLookup, s.BlockNumber-unwind, s.BlockNumber)
		err = stagedsync.UnwindTxLookup(u, s, tx, cfg, ctx, logger)
		if err != nil {
			return err
		}
	} else if pruneTo > 0 {
		p, err := sync.PruneStageState(stages.TxLookup, s.BlockNumber, tx, nil)
		if err != nil {
			return err
		}
		err = stagedsync.PruneTxLookup(p, tx, cfg, ctx, true, logger)
		if err != nil {
			return err
		}
	} else {
		err = stagedsync.SpawnTxLookup(s, tx, block, cfg, ctx, logger)
		if err != nil {
			return err
		}
	}
	return tx.Commit()
}

func printAllStages(db kv.RoDB, ctx context.Context, logger log.Logger) error {
	sn, borSn, agg := allSnapshots(ctx, db, logger)
	defer sn.Close()
	defer borSn.Close()
	defer agg.Close()
	return db.View(ctx, func(tx kv.Tx) error { return printStages(tx, sn, borSn, agg) })
}

func printAppliedMigrations(db kv.RwDB, ctx context.Context, logger log.Logger) error {
	return db.View(ctx, func(tx kv.Tx) error {
		applied, err := migrations.AppliedMigrations(tx, false /* withPayload */)
		if err != nil {
			return err
		}
		var appliedStrs = make([]string, len(applied))
		i := 0
		for k := range applied {
			appliedStrs[i] = k
			i++
		}
		slices.Sort(appliedStrs)
		logger.Info("Applied", "migrations", strings.Join(appliedStrs, " "))
		return nil
	})
}

func removeMigration(db kv.RwDB, ctx context.Context) error {
	return db.Update(ctx, func(tx kv.RwTx) error {
		return tx.Delete(kv.Migrations, []byte(migration))
	})
}

var openSnapshotOnce sync.Once
var _allSnapshotsSingleton *freezeblocks.RoSnapshots
var _allBorSnapshotsSingleton *freezeblocks.BorRoSnapshots
var _aggSingleton *libstate.AggregatorV3

func allSnapshots(ctx context.Context, db kv.RoDB, logger log.Logger) (*freezeblocks.RoSnapshots, *freezeblocks.BorRoSnapshots, *libstate.AggregatorV3) {
	openSnapshotOnce.Do(func() {
		var useSnapshots bool
		_ = db.View(context.Background(), func(tx kv.Tx) error {
			useSnapshots, _ = snap.Enabled(tx)
			return nil
		})
		dirs := datadir.New(datadirCli)

		//useSnapshots = true
		snapCfg := ethconfig.NewSnapCfg(useSnapshots, true, true)
<<<<<<< HEAD

		_allSnapshotsSingleton = freezeblocks.NewRoSnapshots(snapCfg, dirs.Snap, version, logger)
		_allBorSnapshotsSingleton = freezeblocks.NewBorRoSnapshots(snapCfg, dirs.Snap, snapshotVersion, logger)
=======
		_allSnapshotsSingleton = freezeblocks.NewRoSnapshots(snapCfg, dirs.Snap, 0, logger)
		_allBorSnapshotsSingleton = freezeblocks.NewBorRoSnapshots(snapCfg, dirs.Snap, 0, logger)

>>>>>>> 3190d319
		var err error
		_aggSingleton, err = libstate.NewAggregatorV3(ctx, dirs, ethconfig.HistoryV3AggregationStep, db, logger)
		if err != nil {
			panic(err)
		}

		if useSnapshots {
			g := &errgroup.Group{}
			g.Go(func() error { return _allSnapshotsSingleton.ReopenFolder() })
			g.Go(func() error { return _allBorSnapshotsSingleton.ReopenFolder() })
			g.Go(func() error { return _aggSingleton.OpenFolder(true) }) //TODO: open in read-only if erigon running?
			err := g.Wait()
			if err != nil {
				panic(err)
			}

			_allSnapshotsSingleton.LogStat("all")
			_allBorSnapshotsSingleton.LogStat("all")
			_ = db.View(context.Background(), func(tx kv.Tx) error {
				ac := _aggSingleton.MakeContext()
				defer ac.Close()
				ac.LogStats(tx, func(endTxNumMinimax uint64) uint64 {
					_, histBlockNumProgress, _ := rawdbv3.TxNums.FindBlockNum(tx, endTxNumMinimax)
					return histBlockNumProgress
				})
				return nil
			})
		}
	})
	return _allSnapshotsSingleton, _allBorSnapshotsSingleton, _aggSingleton
}

var openBlockReaderOnce sync.Once
var _blockReaderSingleton services.FullBlockReader
var _blockWriterSingleton *blockio.BlockWriter

func blocksIO(db kv.RoDB, logger log.Logger) (services.FullBlockReader, *blockio.BlockWriter) {
	openBlockReaderOnce.Do(func() {
		sn, borSn, _ := allSnapshots(context.Background(), db, logger)
		histV3 := kvcfg.HistoryV3.FromDB(db)
		_blockReaderSingleton = freezeblocks.NewBlockReader(sn, borSn)
		_blockWriterSingleton = blockio.NewBlockWriter(histV3)
	})
	return _blockReaderSingleton, _blockWriterSingleton
}

<<<<<<< HEAD
func newDomains(ctx context.Context, db kv.RwDB, logger log.Logger) (consensus.Engine, ethconfig.Config, *freezeblocks.RoSnapshots, *libstate.AggregatorV3) {
=======
var openDomainsOnce sync.Once
var _aggDomainSingleton *libstate.Aggregator

func allDomains(ctx context.Context, db kv.RoDB, stepSize uint64, mode libstate.CommitmentMode, trie commitment.TrieVariant, logger log.Logger) (*freezeblocks.RoSnapshots, *libstate.Aggregator) {
	openDomainsOnce.Do(func() {
		var useSnapshots bool
		_ = db.View(context.Background(), func(tx kv.Tx) error {
			useSnapshots, _ = snap.Enabled(tx)
			return nil
		})
		dirs := datadir.New(datadirCli)
		dir.MustExist(dirs.SnapHistory)

		snapCfg := ethconfig.NewSnapCfg(useSnapshots, true, true)
		_allSnapshotsSingleton = freezeblocks.NewRoSnapshots(snapCfg, dirs.Snap, 0, logger)

		var err error
		_aggDomainSingleton, err = libstate.NewAggregator(filepath.Join(dirs.DataDir, "state"), dirs.Tmp, stepSize, mode, trie, logger)
		if err != nil {
			panic(err)
		}
		if err = _aggDomainSingleton.ReopenFolder(); err != nil {
			panic(err)
		}

		if useSnapshots {
			if err := _allSnapshotsSingleton.ReopenFolder(); err != nil {
				panic(err)
			}
			_allSnapshotsSingleton.LogStat("all:singleton")
			//db.View(context.Background(), func(tx kv.Tx) error {
			//	_aggSingleton.LogStats(tx, func(endTxNumMinimax uint64) uint64 {
			//		_, histBlockNumProgress, _ := rawdbv3.TxNums.FindBlockNum(tx, endTxNumMinimax)
			//		return histBlockNumProgress
			//	})
			//	return nil
			//})
		}
	})
	return _allSnapshotsSingleton, _aggDomainSingleton
}

func newDomains(ctx context.Context, db kv.RwDB, stepSize uint64, mode libstate.CommitmentMode, trie commitment.TrieVariant, logger log.Logger) (consensus.Engine, ethconfig.Config, *freezeblocks.RoSnapshots, *libstate.Aggregator) {
>>>>>>> 3190d319
	historyV3, pm := kvcfg.HistoryV3.FromDB(db), fromdb.PruneMode(db)
	//events := shards.NewEvents()
	genesis := core.GenesisBlockByChainName(chain)

	chainConfig, genesisBlock, genesisErr := core.CommitGenesisBlock(db, genesis, "", logger)
	_ = genesisBlock // TODO apply if needed here

	if _, ok := genesisErr.(*chain2.ConfigCompatError); genesisErr != nil && !ok {
		panic(genesisErr)
	}
	//logger.Info("Initialised chain configuration", "config", chainConfig)

	var batchSize datasize.ByteSize
	must(batchSize.UnmarshalText([]byte(batchSizeStr)))

	cfg := ethconfig.Defaults
	cfg.HistoryV3 = historyV3
	cfg.Prune = pm
	cfg.BatchSize = batchSize
	cfg.DeprecatedTxPool.Disable = true
	cfg.Genesis = core.GenesisBlockByChainName(chain)
	cfg.Dirs = datadir.New(datadirCli)

	allSn, _, agg := allSnapshots(ctx, db, snapshotVersion, logger)
	cfg.Snapshot = allSn.Cfg()

	blockReader, _ := blocksIO(db, logger)
	engine, _ := initConsensusEngine(ctx, chainConfig, cfg.Dirs.DataDir, db, blockReader, logger)
	return engine, cfg, allSn, agg
}

const blockBufferSize = 128

func newSync(ctx context.Context, db kv.RwDB, miningConfig *params.MiningConfig, logger log.Logger) (consensus.Engine, *vm.Config, *stagedsync.Sync, *stagedsync.Sync, stagedsync.MiningState) {
	dirs, historyV3, pm := datadir.New(datadirCli), kvcfg.HistoryV3.FromDB(db), fromdb.PruneMode(db)

	vmConfig := &vm.Config{}

	events := shards.NewEvents()

	genesis := core.GenesisBlockByChainName(chain)
	chainConfig, genesisBlock, genesisErr := core.CommitGenesisBlock(db, genesis, "", logger)
	if _, ok := genesisErr.(*chain2.ConfigCompatError); genesisErr != nil && !ok {
		panic(genesisErr)
	}
	//logger.Info("Initialised chain configuration", "config", chainConfig)

	var batchSize datasize.ByteSize
	must(batchSize.UnmarshalText([]byte(batchSizeStr)))

	cfg := ethconfig.Defaults
	cfg.HistoryV3 = historyV3
	cfg.Prune = pm
	cfg.BatchSize = batchSize
	cfg.DeprecatedTxPool.Disable = true
	cfg.Genesis = core.GenesisBlockByChainName(chain)
	if miningConfig != nil {
		cfg.Miner = *miningConfig
	}
	cfg.Dirs = datadir.New(datadirCli)
	allSn, _, agg := allSnapshots(ctx, db, logger)
	cfg.Snapshot = allSn.Cfg()

	blockReader, blockWriter := blocksIO(db, logger)
	engine, heimdallClient := initConsensusEngine(ctx, chainConfig, cfg.Dirs.DataDir, db, blockReader, logger)

	maxBlockBroadcastPeers := func(header *types.Header) uint { return 0 }

	sentryControlServer, err := sentry_multi_client.NewMultiClient(
		db,
		"",
		chainConfig,
		genesisBlock.Hash(),
		genesisBlock.Time(),
		engine,
		1,
		nil,
		ethconfig.Defaults.Sync,
		blockReader,
		blockBufferSize,
		false,
		nil,
		maxBlockBroadcastPeers,
		logger,
	)
	if err != nil {
		panic(err)
	}

	blockSnapBuildSema := semaphore.NewWeighted(int64(dbg.BuildSnapshotAllowance))
	agg.SetSnapshotBuildSema(blockSnapBuildSema)

	notifications := &shards.Notifications{}
	blockRetire := freezeblocks.NewBlockRetire(1, dirs, blockReader, blockWriter, db, chainConfig, notifications.Events, blockSnapBuildSema, logger)

	var (
		snapDb     kv.RwDB
		recents    *lru.ARCCache[libcommon.Hash, *bor.Snapshot]
		signatures *lru.ARCCache[libcommon.Hash, libcommon.Address]
	)
	if bor, ok := engine.(*bor.Bor); ok {
		snapDb = bor.DB
		recents = bor.Recents
		signatures = bor.Signatures
	}
	stages := stages2.NewDefaultStages(context.Background(), db, snapDb, p2p.Config{}, &cfg, sentryControlServer, notifications, nil, blockReader, blockRetire, agg, nil, nil,
		heimdallClient, recents, signatures, logger)
	sync := stagedsync.New(cfg.Sync, stages, stagedsync.DefaultUnwindOrder, stagedsync.DefaultPruneOrder, logger)

	miner := stagedsync.NewMiningState(&cfg.Miner)
	miningCancel := make(chan struct{})
	go func() {
		<-ctx.Done()
		close(miningCancel)
	}()

	miningSync := stagedsync.New(
		cfg.Sync,
		stagedsync.MiningStages(ctx,
			stagedsync.StageMiningCreateBlockCfg(db, miner, *chainConfig, engine, nil, nil, dirs.Tmp, blockReader),
			stagedsync.StageBorHeimdallCfg(db, snapDb, miner, *chainConfig, heimdallClient, blockReader, nil, nil, nil, recents, signatures),
			stagedsync.StageMiningExecCfg(db, miner, events, *chainConfig, engine, &vm.Config{}, dirs.Tmp, nil, 0, nil, nil, blockReader),
			stagedsync.StageHashStateCfg(db, dirs, historyV3),
			stagedsync.StageTrieCfg(db, false, true, false, dirs.Tmp, blockReader, nil, historyV3, agg),
			stagedsync.StageMiningFinishCfg(db, *chainConfig, engine, miner, miningCancel, blockReader, builder.NewLatestBlockBuiltStore()),
		),
		stagedsync.MiningUnwindOrder,
		stagedsync.MiningPruneOrder,
		logger,
	)

	return engine, vmConfig, sync, miningSync, miner
}

func progress(tx kv.Getter, stage stages.SyncStage) uint64 {
	res, err := stages.GetStageProgress(tx, stage)
	if err != nil {
		panic(err)
	}
	return res
}

func stage(st *stagedsync.Sync, tx kv.Tx, db kv.RoDB, stage stages.SyncStage) *stagedsync.StageState {
	res, err := st.StageState(stage, tx, db)
	if err != nil {
		panic(err)
	}
	return res
}

func overrideStorageMode(db kv.RwDB, logger log.Logger) error {
	chainConfig := fromdb.ChainConfig(db)
	pm, err := prune.FromCli(chainConfig.ChainID.Uint64(), pruneFlag, pruneH, pruneR, pruneT, pruneC,
		pruneHBefore, pruneRBefore, pruneTBefore, pruneCBefore, experiments)
	if err != nil {
		return err
	}
	return db.Update(context.Background(), func(tx kv.RwTx) error {
		if err = prune.Override(tx, pm); err != nil {
			return err
		}
		pm, err = prune.Get(tx)
		if err != nil {
			return err
		}
		logger.Info("Storage mode in DB", "mode", pm.String())
		return nil
	})
}

func initConsensusEngine(ctx context.Context, cc *chain2.Config, dir string, db kv.RwDB, blockReader services.FullBlockReader, logger log.Logger) (engine consensus.Engine, heimdallClient heimdall.HeimdallClient) {
	config := ethconfig.Defaults

	var consensusConfig interface{}
	if cc.Clique != nil {
		consensusConfig = params.CliqueSnapshot
	} else if cc.Aura != nil {
		consensusConfig = &config.Aura
	} else if cc.Bor != nil {
		consensusConfig = cc.Bor
		config.HeimdallURL = HeimdallURL
		if !config.WithoutHeimdall {
			heimdallClient = heimdall.NewHeimdallClient(config.HeimdallURL, logger)
		}
	} else {
		consensusConfig = &config.Ethash
	}
	return ethconsensusconfig.CreateConsensusEngine(ctx, &nodecfg.Config{Dirs: datadir.New(dir)}, cc, consensusConfig, config.Miner.Notify, config.Miner.Noverify,
		heimdallClient, config.WithoutHeimdall, blockReader, db.ReadOnly(), logger), heimdallClient
}<|MERGE_RESOLUTION|>--- conflicted
+++ resolved
@@ -10,31 +10,20 @@
 	"sync"
 	"time"
 
-	"github.com/ledgerwatch/erigon-lib/common/dbg"
-	"github.com/ledgerwatch/erigon/turbo/snapshotsync/freezeblocks"
-	"golang.org/x/sync/semaphore"
-
 	"github.com/c2h5oh/datasize"
 	"github.com/erigontech/mdbx-go/mdbx"
 	lru "github.com/hashicorp/golang-lru/arc/v2"
 	"github.com/ledgerwatch/log/v3"
 	"github.com/ledgerwatch/secp256k1"
 	"github.com/spf13/cobra"
-
-	"github.com/ledgerwatch/erigon/polygon/heimdall"
-
-	"github.com/ledgerwatch/erigon/core/rawdb/blockio"
-	"github.com/ledgerwatch/erigon/node/nodecfg"
-	"github.com/ledgerwatch/erigon/p2p/sentry/sentry_multi_client"
-	"github.com/ledgerwatch/erigon/polygon/bor"
-	"github.com/ledgerwatch/erigon/turbo/builder"
-	"golang.org/x/sync/errgroup"
+	"golang.org/x/sync/semaphore"
 
 	chain2 "github.com/ledgerwatch/erigon-lib/chain"
 	common2 "github.com/ledgerwatch/erigon-lib/common"
 	libcommon "github.com/ledgerwatch/erigon-lib/common"
 	"github.com/ledgerwatch/erigon-lib/common/cmp"
 	"github.com/ledgerwatch/erigon-lib/common/datadir"
+	"github.com/ledgerwatch/erigon-lib/common/dbg"
 	"github.com/ledgerwatch/erigon-lib/kv"
 	"github.com/ledgerwatch/erigon-lib/kv/kvcfg"
 	"github.com/ledgerwatch/erigon-lib/kv/rawdbv3"
@@ -44,6 +33,7 @@
 	"github.com/ledgerwatch/erigon/consensus"
 	"github.com/ledgerwatch/erigon/core"
 	"github.com/ledgerwatch/erigon/core/rawdb"
+	"github.com/ledgerwatch/erigon/core/rawdb/blockio"
 	reset2 "github.com/ledgerwatch/erigon/core/rawdb/rawdbreset"
 	"github.com/ledgerwatch/erigon/core/types"
 	"github.com/ledgerwatch/erigon/core/vm"
@@ -54,13 +44,20 @@
 	"github.com/ledgerwatch/erigon/eth/stagedsync/stages"
 	"github.com/ledgerwatch/erigon/ethdb/prune"
 	"github.com/ledgerwatch/erigon/migrations"
+	"github.com/ledgerwatch/erigon/node/nodecfg"
 	"github.com/ledgerwatch/erigon/p2p"
+	"github.com/ledgerwatch/erigon/p2p/sentry/sentry_multi_client"
 	"github.com/ledgerwatch/erigon/params"
+	"github.com/ledgerwatch/erigon/polygon/bor"
+	"github.com/ledgerwatch/erigon/polygon/heimdall"
+	"github.com/ledgerwatch/erigon/turbo/builder"
 	"github.com/ledgerwatch/erigon/turbo/debug"
 	"github.com/ledgerwatch/erigon/turbo/services"
 	"github.com/ledgerwatch/erigon/turbo/shards"
+	"github.com/ledgerwatch/erigon/turbo/snapshotsync/freezeblocks"
 	"github.com/ledgerwatch/erigon/turbo/snapshotsync/snap"
 	stages2 "github.com/ledgerwatch/erigon/turbo/stages"
+	"golang.org/x/sync/errgroup"
 )
 
 var cmdStageSnapshots = &cobra.Command{
@@ -217,7 +214,7 @@
 	Short: "",
 	Run: func(cmd *cobra.Command, args []string) {
 		logger := debug.SetupCobra(cmd, "integration")
-		db, err := openDB(dbCfg(kv.ChainDB, chaindata), true, snapshotVersion, logger)
+		db, err := openDB(dbCfg(kv.ChainDB, chaindata), true, logger)
 		if err != nil {
 			logger.Error("Opening DB", "error", err)
 			return
@@ -674,7 +671,7 @@
 }
 
 func stageSnapshots(db kv.RwDB, ctx context.Context, logger log.Logger) error {
-	sn, borSn, agg := allSnapshots(ctx, db, snapshotVersion, logger)
+	sn, borSn, agg := allSnapshots(ctx, db, logger)
 	defer sn.Close()
 	defer borSn.Close()
 	defer agg.Close()
@@ -1163,7 +1160,7 @@
 func stagePatriciaTrie(db kv.RwDB, ctx context.Context, logger log.Logger) error {
 	dirs, pm, historyV3 := datadir.New(datadirCli), fromdb.PruneMode(db), kvcfg.HistoryV3.FromDB(db)
 	_ = pm
-	sn, _, agg := allSnapshots(ctx, db, snapshotVersion, logger)
+	sn, _, agg := allSnapshots(ctx, db, logger)
 	defer sn.Close()
 	defer agg.Close()
 	_, _, _, _, _ = newSync(ctx, db, nil /* miningConfig */, logger)
@@ -1546,15 +1543,9 @@
 
 		//useSnapshots = true
 		snapCfg := ethconfig.NewSnapCfg(useSnapshots, true, true)
-<<<<<<< HEAD
-
-		_allSnapshotsSingleton = freezeblocks.NewRoSnapshots(snapCfg, dirs.Snap, version, logger)
-		_allBorSnapshotsSingleton = freezeblocks.NewBorRoSnapshots(snapCfg, dirs.Snap, snapshotVersion, logger)
-=======
+
 		_allSnapshotsSingleton = freezeblocks.NewRoSnapshots(snapCfg, dirs.Snap, 0, logger)
 		_allBorSnapshotsSingleton = freezeblocks.NewBorRoSnapshots(snapCfg, dirs.Snap, 0, logger)
-
->>>>>>> 3190d319
 		var err error
 		_aggSingleton, err = libstate.NewAggregatorV3(ctx, dirs, ethconfig.HistoryV3AggregationStep, db, logger)
 		if err != nil {
@@ -1599,84 +1590,6 @@
 		_blockWriterSingleton = blockio.NewBlockWriter(histV3)
 	})
 	return _blockReaderSingleton, _blockWriterSingleton
-}
-
-<<<<<<< HEAD
-func newDomains(ctx context.Context, db kv.RwDB, logger log.Logger) (consensus.Engine, ethconfig.Config, *freezeblocks.RoSnapshots, *libstate.AggregatorV3) {
-=======
-var openDomainsOnce sync.Once
-var _aggDomainSingleton *libstate.Aggregator
-
-func allDomains(ctx context.Context, db kv.RoDB, stepSize uint64, mode libstate.CommitmentMode, trie commitment.TrieVariant, logger log.Logger) (*freezeblocks.RoSnapshots, *libstate.Aggregator) {
-	openDomainsOnce.Do(func() {
-		var useSnapshots bool
-		_ = db.View(context.Background(), func(tx kv.Tx) error {
-			useSnapshots, _ = snap.Enabled(tx)
-			return nil
-		})
-		dirs := datadir.New(datadirCli)
-		dir.MustExist(dirs.SnapHistory)
-
-		snapCfg := ethconfig.NewSnapCfg(useSnapshots, true, true)
-		_allSnapshotsSingleton = freezeblocks.NewRoSnapshots(snapCfg, dirs.Snap, 0, logger)
-
-		var err error
-		_aggDomainSingleton, err = libstate.NewAggregator(filepath.Join(dirs.DataDir, "state"), dirs.Tmp, stepSize, mode, trie, logger)
-		if err != nil {
-			panic(err)
-		}
-		if err = _aggDomainSingleton.ReopenFolder(); err != nil {
-			panic(err)
-		}
-
-		if useSnapshots {
-			if err := _allSnapshotsSingleton.ReopenFolder(); err != nil {
-				panic(err)
-			}
-			_allSnapshotsSingleton.LogStat("all:singleton")
-			//db.View(context.Background(), func(tx kv.Tx) error {
-			//	_aggSingleton.LogStats(tx, func(endTxNumMinimax uint64) uint64 {
-			//		_, histBlockNumProgress, _ := rawdbv3.TxNums.FindBlockNum(tx, endTxNumMinimax)
-			//		return histBlockNumProgress
-			//	})
-			//	return nil
-			//})
-		}
-	})
-	return _allSnapshotsSingleton, _aggDomainSingleton
-}
-
-func newDomains(ctx context.Context, db kv.RwDB, stepSize uint64, mode libstate.CommitmentMode, trie commitment.TrieVariant, logger log.Logger) (consensus.Engine, ethconfig.Config, *freezeblocks.RoSnapshots, *libstate.Aggregator) {
->>>>>>> 3190d319
-	historyV3, pm := kvcfg.HistoryV3.FromDB(db), fromdb.PruneMode(db)
-	//events := shards.NewEvents()
-	genesis := core.GenesisBlockByChainName(chain)
-
-	chainConfig, genesisBlock, genesisErr := core.CommitGenesisBlock(db, genesis, "", logger)
-	_ = genesisBlock // TODO apply if needed here
-
-	if _, ok := genesisErr.(*chain2.ConfigCompatError); genesisErr != nil && !ok {
-		panic(genesisErr)
-	}
-	//logger.Info("Initialised chain configuration", "config", chainConfig)
-
-	var batchSize datasize.ByteSize
-	must(batchSize.UnmarshalText([]byte(batchSizeStr)))
-
-	cfg := ethconfig.Defaults
-	cfg.HistoryV3 = historyV3
-	cfg.Prune = pm
-	cfg.BatchSize = batchSize
-	cfg.DeprecatedTxPool.Disable = true
-	cfg.Genesis = core.GenesisBlockByChainName(chain)
-	cfg.Dirs = datadir.New(datadirCli)
-
-	allSn, _, agg := allSnapshots(ctx, db, snapshotVersion, logger)
-	cfg.Snapshot = allSn.Cfg()
-
-	blockReader, _ := blocksIO(db, logger)
-	engine, _ := initConsensusEngine(ctx, chainConfig, cfg.Dirs.DataDir, db, blockReader, logger)
-	return engine, cfg, allSn, agg
 }
 
 const blockBufferSize = 128
