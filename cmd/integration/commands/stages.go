package commands

import (
	"bytes"
	"context"
	"errors"
	"fmt"
	"slices"
	"strings"
	"sync"
	"time"

	"github.com/c2h5oh/datasize"
	"github.com/erigontech/mdbx-go/mdbx"
	lru "github.com/hashicorp/golang-lru/arc/v2"
	"github.com/ledgerwatch/erigon-lib/config3"
	"github.com/ledgerwatch/log/v3"
	"github.com/ledgerwatch/secp256k1"
	"github.com/spf13/cobra"
	"golang.org/x/sync/semaphore"

	chain2 "github.com/ledgerwatch/erigon-lib/chain"
	common2 "github.com/ledgerwatch/erigon-lib/common"
	libcommon "github.com/ledgerwatch/erigon-lib/common"
	"github.com/ledgerwatch/erigon-lib/common/cmp"
	"github.com/ledgerwatch/erigon-lib/common/datadir"
	"github.com/ledgerwatch/erigon-lib/common/dbg"
	"github.com/ledgerwatch/erigon-lib/kv"
	"github.com/ledgerwatch/erigon-lib/kv/kvcfg"
	"github.com/ledgerwatch/erigon-lib/kv/rawdbv3"
	libstate "github.com/ledgerwatch/erigon-lib/state"
	"github.com/ledgerwatch/erigon-lib/wrap"
	"github.com/ledgerwatch/erigon/cmd/hack/tool/fromdb"
	"github.com/ledgerwatch/erigon/consensus"
	"github.com/ledgerwatch/erigon/core"
	"github.com/ledgerwatch/erigon/core/rawdb"
	"github.com/ledgerwatch/erigon/core/rawdb/blockio"
	reset2 "github.com/ledgerwatch/erigon/core/rawdb/rawdbreset"
	"github.com/ledgerwatch/erigon/core/types"
	"github.com/ledgerwatch/erigon/core/vm"
	"github.com/ledgerwatch/erigon/eth/ethconfig"
	"github.com/ledgerwatch/erigon/eth/ethconsensusconfig"
	"github.com/ledgerwatch/erigon/eth/integrity"
	"github.com/ledgerwatch/erigon/eth/stagedsync"
	"github.com/ledgerwatch/erigon/eth/stagedsync/stages"
	"github.com/ledgerwatch/erigon/ethdb/prune"
	"github.com/ledgerwatch/erigon/migrations"
	"github.com/ledgerwatch/erigon/node/nodecfg"
	"github.com/ledgerwatch/erigon/p2p"
	"github.com/ledgerwatch/erigon/p2p/sentry"
	"github.com/ledgerwatch/erigon/p2p/sentry/sentry_multi_client"
	"github.com/ledgerwatch/erigon/params"
	"github.com/ledgerwatch/erigon/polygon/bor"
	"github.com/ledgerwatch/erigon/polygon/heimdall"
	"github.com/ledgerwatch/erigon/turbo/builder"
	"github.com/ledgerwatch/erigon/turbo/debug"
	"github.com/ledgerwatch/erigon/turbo/services"
	"github.com/ledgerwatch/erigon/turbo/shards"
	"github.com/ledgerwatch/erigon/turbo/snapshotsync/freezeblocks"
	"github.com/ledgerwatch/erigon/turbo/snapshotsync/snap"
	stages2 "github.com/ledgerwatch/erigon/turbo/stages"
	"golang.org/x/sync/errgroup"
)

var cmdStageSnapshots = &cobra.Command{
	Use:   "stage_snapshots",
	Short: "",
	Run: func(cmd *cobra.Command, args []string) {
		logger := debug.SetupCobra(cmd, "integration")
		db, err := openDB(dbCfg(kv.ChainDB, chaindata), true, logger)
		if err != nil {
			logger.Error("Opening DB", "error", err)
			return
		}
		defer db.Close()

		if err := stageSnapshots(db, cmd.Context(), logger); err != nil {
			if !errors.Is(err, context.Canceled) {
				logger.Error(err.Error())
			}
			return
		}
	},
}

var cmdStageHeaders = &cobra.Command{
	Use:   "stage_headers",
	Short: "",
	Run: func(cmd *cobra.Command, args []string) {
		logger := debug.SetupCobra(cmd, "integration")
		db, err := openDB(dbCfg(kv.ChainDB, chaindata), true, logger)
		if err != nil {
			logger.Error("Opening DB", "error", err)
			return
		}
		defer db.Close()

		if err := stageHeaders(db, cmd.Context(), logger); err != nil {
			if !errors.Is(err, context.Canceled) {
				logger.Error(err.Error())
			}
			return
		}
	},
}

var cmdStageBorHeimdall = &cobra.Command{
	Use:   "stage_bor_heimdall",
	Short: "",
	Run: func(cmd *cobra.Command, args []string) {
		logger := debug.SetupCobra(cmd, "integration")
		db, err := openDB(dbCfg(kv.ChainDB, chaindata), true, logger)
		if err != nil {
			logger.Error("Opening DB", "error", err)
			return
		}
		defer db.Close()

		if err := stageBorHeimdall(db, cmd.Context(), logger); err != nil {
			if !errors.Is(err, context.Canceled) {
				logger.Error(err.Error())
			}
			return
		}
	},
}

var cmdStageBodies = &cobra.Command{
	Use:   "stage_bodies",
	Short: "",
	Run: func(cmd *cobra.Command, args []string) {
		logger := debug.SetupCobra(cmd, "integration")
		db, err := openDB(dbCfg(kv.ChainDB, chaindata), true, logger)
		if err != nil {
			logger.Error("Opening DB", "error", err)
			return
		}
		defer db.Close()

		if err := stageBodies(db, cmd.Context(), logger); err != nil {
			if !errors.Is(err, context.Canceled) {
				logger.Error(err.Error())
			}
			return
		}
	},
}

var cmdStageSenders = &cobra.Command{
	Use:   "stage_senders",
	Short: "",
	Run: func(cmd *cobra.Command, args []string) {
		logger := debug.SetupCobra(cmd, "integration")
		db, err := openDB(dbCfg(kv.ChainDB, chaindata), true, logger)
		if err != nil {
			logger.Error("Opening DB", "error", err)
			return
		}
		defer db.Close()

		if err := stageSenders(db, cmd.Context(), logger); err != nil {
			if !errors.Is(err, context.Canceled) {
				logger.Error(err.Error())
			}
			return
		}
	},
}

var cmdStageExec = &cobra.Command{
	Use:   "stage_exec",
	Short: "",
	Run: func(cmd *cobra.Command, args []string) {
		logger := debug.SetupCobra(cmd, "integration")
		db, err := openDB(dbCfg(kv.ChainDB, chaindata), true, logger)
		if err != nil {
			logger.Error("Opening DB", "error", err)
			return
		}
		defer db.Close()

		defer func(t time.Time) { logger.Info("total", "took", time.Since(t)) }(time.Now())

		if err := stageExec(db, cmd.Context(), logger); err != nil {
			if !errors.Is(err, context.Canceled) {
				logger.Error(err.Error())
			}
			return
		}
	},
}

var cmdStageCustomTrace = &cobra.Command{
	Use:   "stage_custom_trace",
	Short: "",
	Run: func(cmd *cobra.Command, args []string) {
		logger := debug.SetupCobra(cmd, "integration")
		db, err := openDB(dbCfg(kv.ChainDB, chaindata), true, logger)
		if err != nil {
			logger.Error("Opening DB", "error", err)
			return
		}
		defer db.Close()

		defer func(t time.Time) { logger.Info("total", "took", time.Since(t)) }(time.Now())

		if err := stageCustomTrace(db, cmd.Context(), logger); err != nil {
			if !errors.Is(err, context.Canceled) {
				logger.Error(err.Error())
			}
			return
		}
	},
}

var cmdStageTrie = &cobra.Command{
	Use:   "stage_trie",
	Short: "",
	Run: func(cmd *cobra.Command, args []string) {
		logger := debug.SetupCobra(cmd, "integration")
		db, err := openDB(dbCfg(kv.ChainDB, chaindata), true, logger)
		if err != nil {
			logger.Error("Opening DB", "error", err)
			return
		}
		defer db.Close()

		if err := stageTrie(db, cmd.Context(), logger); err != nil {
			if !errors.Is(err, context.Canceled) {
				logger.Error(err.Error())
			}
			return
		}
	},
}

var cmdStagePatriciaTrie = &cobra.Command{
	Use:   "rebuild_trie3_files",
	Short: "",
	Run: func(cmd *cobra.Command, args []string) {
		logger := debug.SetupCobra(cmd, "integration")
		db, err := openDB(dbCfg(kv.ChainDB, chaindata), true, logger)
		if err != nil {
			logger.Error("Opening DB", "error", err)
			return
		}
		defer db.Close()

		if err := stagePatriciaTrie(db, cmd.Context(), logger); err != nil {
			if !errors.Is(err, context.Canceled) {
				logger.Error(err.Error())
			}
			return
		}
	},
}

var cmdStageHashState = &cobra.Command{
	Use:   "stage_hash_state",
	Short: "",
	Run: func(cmd *cobra.Command, args []string) {
		logger := debug.SetupCobra(cmd, "integration")
		db, err := openDB(dbCfg(kv.ChainDB, chaindata), true, logger)
		if err != nil {
			logger.Error("Opening DB", "error", err)
			return
		}
		defer db.Close()

		if err := stageHashState(db, cmd.Context(), logger); err != nil {
			if !errors.Is(err, context.Canceled) {
				logger.Error(err.Error())
			}
			return
		}
	},
}

var cmdStageHistory = &cobra.Command{
	Use:   "stage_history",
	Short: "",
	Run: func(cmd *cobra.Command, args []string) {
		logger := debug.SetupCobra(cmd, "integration")
		db, err := openDB(dbCfg(kv.ChainDB, chaindata), true, logger)
		if err != nil {
			logger.Error("Opening DB", "error", err)
			return
		}
		defer db.Close()

		if err := stageHistory(db, cmd.Context(), logger); err != nil {
			if !errors.Is(err, context.Canceled) {
				logger.Error(err.Error())
			}
			return
		}
	},
}

var cmdLogIndex = &cobra.Command{
	Use:   "stage_log_index",
	Short: "",
	Run: func(cmd *cobra.Command, args []string) {
		logger := debug.SetupCobra(cmd, "integration")
		db, err := openDB(dbCfg(kv.ChainDB, chaindata), true, logger)
		if err != nil {
			logger.Error("Opening DB", "error", err)
			return
		}
		defer db.Close()

		if err := stageLogIndex(db, cmd.Context(), logger); err != nil {
			if !errors.Is(err, context.Canceled) {
				logger.Error(err.Error())
			}
			return
		}
	},
}

var cmdCallTraces = &cobra.Command{
	Use:   "stage_call_traces",
	Short: "",
	Run: func(cmd *cobra.Command, args []string) {
		logger := debug.SetupCobra(cmd, "integration")
		db, err := openDB(dbCfg(kv.ChainDB, chaindata), true, logger)
		if err != nil {
			logger.Error("Opening DB", "error", err)
			return
		}
		defer db.Close()

		if err := stageCallTraces(db, cmd.Context(), logger); err != nil {
			if !errors.Is(err, context.Canceled) {
				logger.Error(err.Error())
			}
			return
		}
	},
}

var cmdStageTxLookup = &cobra.Command{
	Use:   "stage_tx_lookup",
	Short: "",
	Run: func(cmd *cobra.Command, args []string) {
		logger := debug.SetupCobra(cmd, "integration")
		db, err := openDB(dbCfg(kv.ChainDB, chaindata), true, logger)
		if err != nil {
			logger.Error("Opening DB", "error", err)
			return
		}
		defer db.Close()

		if err := stageTxLookup(db, cmd.Context(), logger); err != nil {
			if !errors.Is(err, context.Canceled) {
				logger.Error(err.Error())
			}
			return
		}
	},
}
var cmdPrintStages = &cobra.Command{
	Use:   "print_stages",
	Short: "",
	Run: func(cmd *cobra.Command, args []string) {
		logger := debug.SetupCobra(cmd, "integration")
		db, err := openDB(dbCfg(kv.ChainDB, chaindata), false, logger)
		if err != nil {
			logger.Error("Opening DB", "error", err)
			return
		}
		defer db.Close()

		if err := printAllStages(db, cmd.Context(), logger); err != nil {
			if !errors.Is(err, context.Canceled) {
				logger.Error(err.Error())
			}
			return
		}
	},
}

var cmdPrintMigrations = &cobra.Command{
	Use:   "print_migrations",
	Short: "",
	Run: func(cmd *cobra.Command, args []string) {
		logger := debug.SetupCobra(cmd, "integration")
		db, err := openDB(dbCfg(kv.ChainDB, chaindata), false, logger)
		if err != nil {
			logger.Error("Opening DB", "error", err)
			return
		}
		defer db.Close()
		if err := printAppliedMigrations(db, cmd.Context(), logger); err != nil {
			if !errors.Is(err, context.Canceled) {
				logger.Error(err.Error())
			}
			return
		}
	},
}

var cmdRemoveMigration = &cobra.Command{
	Use:   "remove_migration",
	Short: "",
	Run: func(cmd *cobra.Command, args []string) {
		logger := debug.SetupCobra(cmd, "integration")
		db, err := openDB(dbCfg(kv.ChainDB, chaindata), false, logger)
		if err != nil {
			logger.Error("Opening DB", "error", err)
			return
		}
		defer db.Close()
		if err := removeMigration(db, cmd.Context()); err != nil {
			if !errors.Is(err, context.Canceled) {
				logger.Error(err.Error())
			}
			return
		}
	},
}

var cmdRunMigrations = &cobra.Command{
	Use:   "run_migrations",
	Short: "",
	Run: func(cmd *cobra.Command, args []string) {
		logger := debug.SetupCobra(cmd, "integration")
		migrations.EnableSqueezeCommitmentFiles = squeezeCommitmentFiles
		//non-accede and exclusive mode - to apply create new tables if need.
		cfg := dbCfg(kv.ChainDB, chaindata).Flags(func(u uint) uint { return u &^ mdbx.Accede }).Exclusive()
		db, err := openDB(cfg, true, logger)
		if err != nil {
			logger.Error("Opening DB", "error", err)
			return
		}
		defer db.Close()
		// Nothing to do, migrations will be applied automatically
	},
}

var cmdSetPrune = &cobra.Command{
	Use:   "force_set_prune",
	Short: "Override existing --prune flag value (if you know what you are doing)",
	Run: func(cmd *cobra.Command, args []string) {
		logger := debug.SetupCobra(cmd, "integration")
		db, err := openDB(dbCfg(kv.ChainDB, chaindata), true, logger)
		if err != nil {
			logger.Error("Opening DB", "error", err)
			return
		}
		defer db.Close()
		if err := overrideStorageMode(db, logger); err != nil {
			if !errors.Is(err, context.Canceled) {
				logger.Error(err.Error())
			}
			return
		}
	},
}

var cmdSetSnap = &cobra.Command{
	Use:   "force_set_snap",
	Short: "Override existing --snapshots flag value (if you know what you are doing)",
	Run: func(cmd *cobra.Command, args []string) {
		logger := debug.SetupCobra(cmd, "integration")
		db, err := openDB(dbCfg(kv.ChainDB, chaindata), true, logger)
		if err != nil {
			logger.Error("Opening DB", "error", err)
			return
		}
		defer db.Close()
		sn, borSn, agg := allSnapshots(cmd.Context(), db, logger)
		defer sn.Close()
		defer borSn.Close()
		defer agg.Close()

		cfg := sn.Cfg()
		flags := cmd.Flags()
		if flags.Lookup("snapshots") != nil {
			cfg.Enabled, err = flags.GetBool("snapshots")
			if err != nil {
				panic(err)
			}
		}

		if err := db.Update(context.Background(), func(tx kv.RwTx) error {
			return snap.ForceSetFlags(tx, cfg)
		}); err != nil {
			if !errors.Is(err, context.Canceled) {
				logger.Error(err.Error())
			}
			return
		}
	},
}

var cmdForceSetHistoryV3 = &cobra.Command{
	Use:   "force_set_history_v3",
	Short: "Override existing --history.v3 flag value (if you know what you are doing)",
	Run: func(cmd *cobra.Command, args []string) {
		logger := debug.SetupCobra(cmd, "integration")
		db, err := openDB(dbCfg(kv.ChainDB, chaindata), true, logger)
		if err != nil {
			logger.Error("Opening DB", "error", err)
			return
		}
		defer db.Close()
		if err := db.Update(context.Background(), func(tx kv.RwTx) error {
			return kvcfg.HistoryV3.ForceWrite(tx, _forceSetHistoryV3)
		}); err != nil {
			if !errors.Is(err, context.Canceled) {
				logger.Error(err.Error())
			}
			return
		}
	},
}

func init() {
	withConfig(cmdPrintStages)
	withDataDir(cmdPrintStages)
	withChain(cmdPrintStages)
	withHeimdall(cmdPrintStages)
	rootCmd.AddCommand(cmdPrintStages)

	withConfig(cmdStageSenders)
	withIntegrityChecks(cmdStageSenders)
	withReset(cmdStageSenders)
	withBlock(cmdStageSenders)
	withUnwind(cmdStageSenders)
	withDataDir(cmdStageSenders)
	withChain(cmdStageSenders)
	withHeimdall(cmdStageSenders)
	rootCmd.AddCommand(cmdStageSenders)

	withConfig(cmdStageSnapshots)
	withDataDir(cmdStageSnapshots)
	withChain(cmdStageSnapshots)
	withReset(cmdStageSnapshots)
	rootCmd.AddCommand(cmdStageSnapshots)

	withConfig(cmdStageHeaders)
	withIntegrityChecks(cmdStageHeaders)
	withDataDir(cmdStageHeaders)
	withUnwind(cmdStageHeaders)
	withReset(cmdStageHeaders)
	withChain(cmdStageHeaders)
	withHeimdall(cmdStageHeaders)
	rootCmd.AddCommand(cmdStageHeaders)

	withConfig(cmdStageBorHeimdall)
	withDataDir(cmdStageBorHeimdall)
	withReset(cmdStageBorHeimdall)
	withUnwind(cmdStageBorHeimdall)
	withChain(cmdStageBorHeimdall)
	withHeimdall(cmdStageBorHeimdall)
	rootCmd.AddCommand(cmdStageBorHeimdall)

	withConfig(cmdStageBodies)
	withDataDir(cmdStageBodies)
	withUnwind(cmdStageBodies)
	withChain(cmdStageBodies)
	withHeimdall(cmdStageBodies)
	rootCmd.AddCommand(cmdStageBodies)

	withConfig(cmdStageExec)
	withDataDir(cmdStageExec)
	withReset(cmdStageExec)
	withBlock(cmdStageExec)
	withUnwind(cmdStageExec)
	withNoCommit(cmdStageExec)
	withPruneTo(cmdStageExec)
	withBatchSize(cmdStageExec)
	withTxTrace(cmdStageExec)
	withChain(cmdStageExec)
	withHeimdall(cmdStageExec)
	withWorkers(cmdStageExec)
	rootCmd.AddCommand(cmdStageExec)

	withConfig(cmdStageCustomTrace)
	withDataDir(cmdStageCustomTrace)
	withReset(cmdStageCustomTrace)
	withBlock(cmdStageCustomTrace)
	withUnwind(cmdStageCustomTrace)
	withNoCommit(cmdStageCustomTrace)
	withPruneTo(cmdStageCustomTrace)
	withBatchSize(cmdStageCustomTrace)
	withTxTrace(cmdStageCustomTrace)
	withChain(cmdStageCustomTrace)
	withHeimdall(cmdStageCustomTrace)
	withWorkers(cmdStageCustomTrace)
	rootCmd.AddCommand(cmdStageCustomTrace)

	withConfig(cmdStageHashState)
	withDataDir(cmdStageHashState)
	withReset(cmdStageHashState)
	withBlock(cmdStageHashState)
	withUnwind(cmdStageHashState)
	withPruneTo(cmdStageHashState)
	withBatchSize(cmdStageHashState)
	withChain(cmdStageHashState)
	withHeimdall(cmdStageHashState)
	rootCmd.AddCommand(cmdStageHashState)

	withConfig(cmdStageTrie)
	withDataDir(cmdStageTrie)
	withReset(cmdStageTrie)
	withBlock(cmdStageTrie)
	withUnwind(cmdStageTrie)
	withPruneTo(cmdStageTrie)
	withIntegrityChecks(cmdStageTrie)
	withChain(cmdStageTrie)
	withHeimdall(cmdStageTrie)
	rootCmd.AddCommand(cmdStageTrie)

	withConfig(cmdStagePatriciaTrie)
	withDataDir(cmdStagePatriciaTrie)
	withReset(cmdStagePatriciaTrie)
	withBlock(cmdStagePatriciaTrie)
	withUnwind(cmdStagePatriciaTrie)
	withPruneTo(cmdStagePatriciaTrie)
	withIntegrityChecks(cmdStagePatriciaTrie)
	withChain(cmdStagePatriciaTrie)
	withHeimdall(cmdStagePatriciaTrie)
	rootCmd.AddCommand(cmdStagePatriciaTrie)

	withConfig(cmdStageHistory)
	withDataDir(cmdStageHistory)
	withReset(cmdStageHistory)
	withBlock(cmdStageHistory)
	withUnwind(cmdStageHistory)
	withPruneTo(cmdStageHistory)
	withChain(cmdStageHistory)
	withHeimdall(cmdStageHistory)
	rootCmd.AddCommand(cmdStageHistory)

	withConfig(cmdLogIndex)
	withDataDir(cmdLogIndex)
	withReset(cmdLogIndex)
	withResetPruneAt(cmdLogIndex)
	withBlock(cmdLogIndex)
	withUnwind(cmdLogIndex)
	withPruneTo(cmdLogIndex)
	withChain(cmdLogIndex)
	withHeimdall(cmdLogIndex)
	rootCmd.AddCommand(cmdLogIndex)

	withConfig(cmdCallTraces)
	withDataDir(cmdCallTraces)
	withReset(cmdCallTraces)
	withBlock(cmdCallTraces)
	withUnwind(cmdCallTraces)
	withPruneTo(cmdCallTraces)
	withChain(cmdCallTraces)
	withHeimdall(cmdCallTraces)
	rootCmd.AddCommand(cmdCallTraces)

	withConfig(cmdStageTxLookup)
	withReset(cmdStageTxLookup)
	withBlock(cmdStageTxLookup)
	withUnwind(cmdStageTxLookup)
	withDataDir(cmdStageTxLookup)
	withPruneTo(cmdStageTxLookup)
	withChain(cmdStageTxLookup)
	withHeimdall(cmdStageTxLookup)
	rootCmd.AddCommand(cmdStageTxLookup)

	withConfig(cmdPrintMigrations)
	withDataDir(cmdPrintMigrations)
	rootCmd.AddCommand(cmdPrintMigrations)

	withConfig(cmdRemoveMigration)
	withDataDir(cmdRemoveMigration)
	withMigration(cmdRemoveMigration)
	withChain(cmdRemoveMigration)
	withHeimdall(cmdRemoveMigration)
	rootCmd.AddCommand(cmdRemoveMigration)

	withConfig(cmdRunMigrations)
	withDataDir(cmdRunMigrations)
	withSqueezeCommitmentFiles(cmdRunMigrations)
	withChain(cmdRunMigrations)
	withHeimdall(cmdRunMigrations)
	rootCmd.AddCommand(cmdRunMigrations)

	withConfig(cmdSetSnap)
	withDataDir2(cmdSetSnap)
	withChain(cmdSetSnap)
	cmdSetSnap.Flags().Bool("snapshots", false, "")
	must(cmdSetSnap.MarkFlagRequired("snapshots"))
	rootCmd.AddCommand(cmdSetSnap)

	withConfig(cmdForceSetHistoryV3)
	withDataDir2(cmdForceSetHistoryV3)
	cmdForceSetHistoryV3.Flags().BoolVar(&_forceSetHistoryV3, "history.v3", false, "")
	must(cmdForceSetHistoryV3.MarkFlagRequired("history.v3"))
	rootCmd.AddCommand(cmdForceSetHistoryV3)

	withConfig(cmdSetPrune)
	withDataDir(cmdSetPrune)
	withChain(cmdSetPrune)
	cmdSetPrune.Flags().StringVar(&pruneFlag, "prune", "hrtc", "")
	cmdSetPrune.Flags().Uint64Var(&pruneH, "prune.h.older", 0, "")
	cmdSetPrune.Flags().Uint64Var(&pruneR, "prune.r.older", 0, "")
	cmdSetPrune.Flags().Uint64Var(&pruneT, "prune.t.older", 0, "")
	cmdSetPrune.Flags().Uint64Var(&pruneC, "prune.c.older", 0, "")
	cmdSetPrune.Flags().Uint64Var(&pruneHBefore, "prune.h.before", 0, "")
	cmdSetPrune.Flags().Uint64Var(&pruneRBefore, "prune.r.before", 0, "")
	cmdSetPrune.Flags().Uint64Var(&pruneTBefore, "prune.t.before", 0, "")
	cmdSetPrune.Flags().Uint64Var(&pruneCBefore, "prune.c.before", 0, "")
	cmdSetPrune.Flags().StringSliceVar(&experiments, "experiments", nil, "Storage mode to override database")
	rootCmd.AddCommand(cmdSetPrune)
}

func stageSnapshots(db kv.RwDB, ctx context.Context, logger log.Logger) error {
	sn, borSn, agg := allSnapshots(ctx, db, logger)
	defer sn.Close()
	defer borSn.Close()
	defer agg.Close()

	br, bw := blocksIO(db, logger)
	_, _, _, _, _ = newSync(ctx, db, nil /* miningConfig */, logger)
	chainConfig, _, _ := fromdb.ChainConfig(db), kvcfg.HistoryV3.FromDB(db), fromdb.PruneMode(db)

	return db.Update(ctx, func(tx kv.RwTx) error {
		if reset {
			if err := stages.SaveStageProgress(tx, stages.Snapshots, 0); err != nil {
				return fmt.Errorf("saving Snapshots progress failed: %w", err)
			}
		}
		dirs := datadir.New(datadirCli)
		if err := reset2.ResetBlocks(tx, db, agg, br, bw, dirs, *chainConfig, logger); err != nil {
			return fmt.Errorf("resetting blocks: %w", err)
		}
		ac := agg.BeginFilesRo()
		defer ac.Close()

		domains, err := libstate.NewSharedDomains(tx, logger)
		if err != nil {
			return err
		}
		defer domains.Close()
		//txnUm := domains.TxNum()
		blockNum := domains.BlockNum()

		// stagedsync.SpawnStageSnapshots(s, ctx, rwTx, logger)
		progress, err := stages.GetStageProgress(tx, stages.Snapshots)
		if err != nil {
			return fmt.Errorf("re-read Snapshots progress: %w", err)
		}

		if blockNum > progress {
			if err := stages.SaveStageProgress(tx, stages.Execution, blockNum); err != nil {
				return fmt.Errorf("saving Snapshots progress failed: %w", err)
			}
			progress, err = stages.GetStageProgress(tx, stages.Snapshots)
			if err != nil {
				return fmt.Errorf("re-read Snapshots progress: %w", err)
			}
		}
		logger.Info("Progress", "snapshots", progress)
		return nil
	})
}

func stageHeaders(db kv.RwDB, ctx context.Context, logger log.Logger) error {
	dirs := datadir.New(datadirCli)
	if err := datadir.ApplyMigrations(dirs); err != nil {
		return err
	}

	sn, borSn, agg := allSnapshots(ctx, db, logger)
	defer sn.Close()
	defer borSn.Close()
	defer agg.Close()
	br, bw := blocksIO(db, logger)
	_, _, _, _, _ = newSync(ctx, db, nil /* miningConfig */, logger)
	chainConfig, _, _ := fromdb.ChainConfig(db), kvcfg.HistoryV3.FromDB(db), fromdb.PruneMode(db)

	if integritySlow {
		if err := db.View(ctx, func(tx kv.Tx) error {
			log.Info("[integrity] no gaps in canonical headers")
			integrity.NoGapsInCanonicalHeaders(tx, ctx, br)
			return nil
		}); err != nil {
			return err
		}
		return nil
	}

	if !(unwind > 0 || reset) {
		logger.Error("This command only works with --unwind or --reset options")
		return nil
	}

	return db.Update(ctx, func(tx kv.RwTx) error {
		if reset {
			if casted, ok := tx.(kv.CanWarmupDB); ok {
				if err := casted.WarmupDB(false); err != nil {
					return err
				}
			}

			if err := reset2.ResetBlocks(tx, db, agg, br, bw, dirs, *chainConfig, logger); err != nil {
				return err
			}
			return nil
		}

		progress, err := stages.GetStageProgress(tx, stages.Headers)
		if err != nil {
			return fmt.Errorf("read Bodies progress: %w", err)
		}
		var unwindTo uint64
		if unwind > progress {
			unwindTo = 1 // keep genesis
		} else {
			unwindTo = uint64(cmp.Max(1, int(progress)-int(unwind)))
		}

		if err = stages.SaveStageProgress(tx, stages.Headers, unwindTo); err != nil {
			return fmt.Errorf("saving Headers progress failed: %w", err)
		}
		progress, err = stages.GetStageProgress(tx, stages.Headers)
		if err != nil {
			return fmt.Errorf("re-read Headers progress: %w", err)
		}
		{ // hard-unwind stage_body also
			if err := rawdb.TruncateBlocks(ctx, tx, progress+1); err != nil {
				return err
			}
			progressBodies, err := stages.GetStageProgress(tx, stages.Bodies)
			if err != nil {
				return fmt.Errorf("read Bodies progress: %w", err)
			}
			if progress < progressBodies {
				if err = stages.SaveStageProgress(tx, stages.Bodies, progress); err != nil {
					return fmt.Errorf("saving Bodies progress failed: %w", err)
				}
			}
		}
		// remove all canonical markers from this point
		if err = rawdb.TruncateCanonicalHash(tx, progress+1, false); err != nil {
			return err
		}
		if err = rawdb.TruncateTd(tx, progress+1); err != nil {
			return err
		}
		hash, err := br.CanonicalHash(ctx, tx, progress-1)
		if err != nil {
			return err
		}
		if err = rawdb.WriteHeadHeaderHash(tx, hash); err != nil {
			return err
		}

		logger.Info("Progress", "headers", progress)
		return nil
	})
}

func stageBorHeimdall(db kv.RwDB, ctx context.Context, logger log.Logger) error {
	engine, _, sync, _, miningState := newSync(ctx, db, nil /* miningConfig */, logger)
	chainConfig := fromdb.ChainConfig(db)

	heimdallClient := engine.(*bor.Bor).HeimdallClient

	return db.Update(ctx, func(tx kv.RwTx) error {
		if reset {
			if err := reset2.ResetBorHeimdall(ctx, tx); err != nil {
				return err
			}
			return nil
		}
		if unwind > 0 {
			sn, borSn, agg := allSnapshots(ctx, db, logger)
			defer sn.Close()
			defer borSn.Close()
			defer agg.Close()

			stageState := stage(sync, tx, nil, stages.BorHeimdall)

			snapshotsMaxBlock := borSn.BlocksAvailable()
			if unwind <= snapshotsMaxBlock {
				return fmt.Errorf("cannot unwind past snapshots max block: %d", snapshotsMaxBlock)
			}

			if unwind > stageState.BlockNumber {
				return fmt.Errorf("cannot unwind to a point beyond stage: %d", stageState.BlockNumber)
			}

			unwindState := sync.NewUnwindState(stages.BorHeimdall, stageState.BlockNumber-unwind, stageState.BlockNumber)
			cfg := stagedsync.StageBorHeimdallCfg(db, nil, miningState, *chainConfig, nil, nil, nil, nil, nil, nil, nil)
			if err := stagedsync.BorHeimdallUnwind(unwindState, ctx, stageState, tx, cfg); err != nil {
				return err
			}

			stageProgress, err := stages.GetStageProgress(tx, stages.BorHeimdall)
			if err != nil {
				return fmt.Errorf("re-read bor heimdall progress: %w", err)
			}

			logger.Info("progress", "bor heimdall", stageProgress)
			return nil
		}

		sn, borSn, agg := allSnapshots(ctx, db, logger)
		defer sn.Close()
		defer borSn.Close()
		defer agg.Close()
		blockReader, _ := blocksIO(db, logger)
		var (
			snapDb     kv.RwDB
			recents    *lru.ARCCache[libcommon.Hash, *bor.Snapshot]
			signatures *lru.ARCCache[libcommon.Hash, libcommon.Address]
		)
		if bor, ok := engine.(*bor.Bor); ok {
			snapDb = bor.DB
			recents = bor.Recents
			signatures = bor.Signatures
		}
		cfg := stagedsync.StageBorHeimdallCfg(db, snapDb, miningState, *chainConfig, heimdallClient, blockReader, nil, nil, nil, recents, signatures)

		stageState := stage(sync, tx, nil, stages.BorHeimdall)
		if err := stagedsync.BorHeimdallForward(stageState, sync, ctx, tx, cfg, logger); err != nil {
			return err
		}

		stageProgress, err := stages.GetStageProgress(tx, stages.BorHeimdall)
		if err != nil {
			return fmt.Errorf("re-read bor heimdall progress: %w", err)
		}

		logger.Info("progress", "bor heimdall", stageProgress)
		return nil
	})
}

func stageBodies(db kv.RwDB, ctx context.Context, logger log.Logger) error {
	sn, borSn, agg := allSnapshots(ctx, db, logger)
	defer sn.Close()
	defer borSn.Close()
	defer agg.Close()
	chainConfig, historyV3 := fromdb.ChainConfig(db), kvcfg.HistoryV3.FromDB(db)
	_, _, sync, _, _ := newSync(ctx, db, nil /* miningConfig */, logger)
	br, bw := blocksIO(db, logger)

	if err := db.Update(ctx, func(tx kv.RwTx) error {
		s := stage(sync, tx, nil, stages.Bodies)

		if unwind > 0 {
			if unwind > s.BlockNumber {
				return fmt.Errorf("cannot unwind past 0")
			}

			u := sync.NewUnwindState(stages.Bodies, s.BlockNumber-unwind, s.BlockNumber)
			cfg := stagedsync.StageBodiesCfg(db, nil, nil, nil, nil, 0, *chainConfig, br, historyV3, bw, nil)
			if err := stagedsync.UnwindBodiesStage(u, tx, cfg, ctx); err != nil {
				return err
			}

			progress, err := stages.GetStageProgress(tx, stages.Bodies)
			if err != nil {
				return fmt.Errorf("re-read Bodies progress: %w", err)
			}
			logger.Info("Progress", "bodies", progress)
			return nil
		}
		logger.Info("This command only works with --unwind option")
		return nil
	}); err != nil {
		return err
	}
	return nil
}

func stageSenders(db kv.RwDB, ctx context.Context, logger log.Logger) error {
	tmpdir := datadir.New(datadirCli).Tmp
	chainConfig := fromdb.ChainConfig(db)
	sn, borSn, agg := allSnapshots(ctx, db, logger)
	defer sn.Close()
	defer borSn.Close()
	defer agg.Close()
	_, _, sync, _, _ := newSync(ctx, db, nil /* miningConfig */, logger)

	must(sync.SetCurrentStage(stages.Senders))

	br, _ := blocksIO(db, logger)
	if reset {
		return db.Update(ctx, func(tx kv.RwTx) error { return reset2.ResetSenders(ctx, db, tx) })
	}

	tx, err := db.BeginRw(ctx)
	if err != nil {
		return err
	}
	defer tx.Rollback()

	if integritySlow {
		secp256k1.ContextForThread(1)
		for i := block; ; i++ {
			if err := common2.Stopped(ctx.Done()); err != nil {
				return err
			}
			h, _ := br.HeaderByNumber(ctx, tx, i)
			if h == nil {
				break
			}
			withoutSenders, senders, err := br.BlockWithSenders(ctx, tx, h.Hash(), h.Number.Uint64())
			if err != nil {
				return err
			}
			withoutSenders.Body().SendersFromTxs() //remove senders info from txs
			txs := withoutSenders.Transactions()
			if txs.Len() != len(senders) {
				logger.Error("not equal amount of senders", "block", i, "db", len(senders), "expect", txs.Len())
				return nil
			}
			if txs.Len() == 0 {
				continue
			}
			signer := types.MakeSigner(chainConfig, i, h.Time)
			for j := 0; j < txs.Len(); j++ {
				from, err := signer.Sender(txs[j])
				if err != nil {
					return err
				}
				if !bytes.Equal(from[:], senders[j][:]) {
					logger.Error("wrong sender", "block", i, "tx", j, "db", fmt.Sprintf("%x", senders[j]), "expect", fmt.Sprintf("%x", from))
				}
			}
			if i%10 == 0 {
				logger.Info("checked", "block", i)
			}
		}
		return nil
	}

	s := stage(sync, tx, nil, stages.Senders)
	logger.Info("Stage", "name", s.ID, "progress", s.BlockNumber)

	pm, err := prune.Get(tx)
	if err != nil {
		return err
	}

<<<<<<< HEAD
	cfg := stagedsync.StageSendersCfg(db, chainConfig, 0, false, tmpdir, pm, br, nil, nil)
=======
	cfg := stagedsync.StageSendersCfg(db, chainConfig, sync.Cfg(), false, tmpdir, pm, br, nil, nil)
>>>>>>> 9976e3c6
	if unwind > 0 {
		u := sync.NewUnwindState(stages.Senders, s.BlockNumber-unwind, s.BlockNumber)
		if err = stagedsync.UnwindSendersStage(u, tx, cfg, ctx); err != nil {
			return err
		}
	} else if pruneTo > 0 {
		p, err := sync.PruneStageState(stages.Senders, s.BlockNumber, tx, db)
		if err != nil {
			return err
		}
		if err = stagedsync.PruneSendersStage(p, tx, cfg, ctx); err != nil {
			return err
		}
		return nil
	} else {
		if err = stagedsync.SpawnRecoverSendersStage(cfg, s, sync, tx, block, ctx, logger); err != nil {
			return err
		}
	}
	return tx.Commit()
}

func stageExec(db kv.RwDB, ctx context.Context, logger log.Logger) error {
	dirs := datadir.New(datadirCli)
	if err := datadir.ApplyMigrations(dirs); err != nil {
		return err
	}

	engine, vmConfig, sync, _, _ := newSync(ctx, db, nil /* miningConfig */, logger)
	must(sync.SetCurrentStage(stages.Execution))
	sn, borSn, agg := allSnapshots(ctx, db, logger)
	defer sn.Close()
	defer borSn.Close()
	defer agg.Close()
	if warmup {
		return reset2.WarmupExec(ctx, db)
	}
	if reset {
		if err := reset2.ResetExec(ctx, db, chain, "", logger); err != nil {
			return err
		}
		return nil
	}

	if txtrace {
		// Activate tracing and writing into json files for each transaction
		vmConfig.Tracer = nil
		vmConfig.Debug = true
	}

	var batchSize datasize.ByteSize
	must(batchSize.UnmarshalText([]byte(batchSizeStr)))

	s := stage(sync, nil, db, stages.Execution)

	logger.Info("Stage", "name", s.ID, "progress", s.BlockNumber)
	chainConfig, historyV3, pm := fromdb.ChainConfig(db), kvcfg.HistoryV3.FromDB(db), fromdb.PruneMode(db)
	if pruneTo > 0 {
		pm.History = prune.Distance(s.BlockNumber - pruneTo)
		pm.Receipts = prune.Distance(s.BlockNumber - pruneTo)
		pm.CallTraces = prune.Distance(s.BlockNumber - pruneTo)
		pm.TxIndex = prune.Distance(s.BlockNumber - pruneTo)
	}

	syncCfg := ethconfig.Defaults.Sync
	syncCfg.ExecWorkerCount = int(workers)
	syncCfg.ReconWorkerCount = int(reconWorkers)

	genesis := core.GenesisBlockByChainName(chain)
	br, _ := blocksIO(db, logger)
	cfg := stagedsync.StageExecuteBlocksCfg(db, pm, batchSize, nil, chainConfig, engine, vmConfig, nil,
		/*stateStream=*/ false,
		/*badBlockHalt=*/ true, historyV3, dirs, br, nil, genesis, syncCfg, agg, nil)

	if unwind > 0 && historyV3 {
		if err := db.View(ctx, func(tx kv.Tx) error {
			blockNumWithCommitment, ok, err := tx.(libstate.HasAggCtx).AggCtx().(*libstate.AggregatorRoTx).CanUnwindBeforeBlockNum(s.BlockNumber-unwind, tx)
			if err != nil {
				return err
			}
			if !ok {
				return fmt.Errorf("too deep unwind requested: %d, minimum alowed: %d\n", s.BlockNumber-unwind, blockNumWithCommitment)
			}
			unwind = s.BlockNumber - blockNumWithCommitment
			return nil
		}); err != nil {
			return err
		}
	}

	var tx kv.RwTx //nil - means lower-level code (each stage) will manage transactions
	if noCommit {
		var err error
		tx, err = db.BeginRw(ctx)
		if err != nil {
			return err
		}
		defer tx.Rollback()
	}
	txc := wrap.TxContainer{Tx: tx}

	if unwind > 0 {
		u := sync.NewUnwindState(stages.Execution, s.BlockNumber-unwind, s.BlockNumber)
		err := stagedsync.UnwindExecutionStage(u, s, txc, ctx, cfg, true, logger)
		if err != nil {
			return err
		}
		return nil
	}

	if pruneTo > 0 {
		p, err := sync.PruneStageState(stages.Execution, s.BlockNumber, tx, db)
		if err != nil {
			return err
		}
		err = stagedsync.PruneExecutionStage(p, tx, cfg, ctx, true)
		if err != nil {
			return err
		}
		return nil
	}

	err := stagedsync.SpawnExecuteBlocksStage(s, sync, txc, block, ctx, cfg, true /* initialCycle */, logger)
	if err != nil {
		return err
	}

	return nil
}

func stageCustomTrace(db kv.RwDB, ctx context.Context, logger log.Logger) error {
	dirs := datadir.New(datadirCli)
	if err := datadir.ApplyMigrations(dirs); err != nil {
		return err
	}

	engine, vmConfig, sync, _, _ := newSync(ctx, db, nil /* miningConfig */, logger)
	must(sync.SetCurrentStage(stages.Execution))
	sn, borSn, agg := allSnapshots(ctx, db, logger)
	defer sn.Close()
	defer borSn.Close()
	defer agg.Close()
	if warmup {
		panic("not implemented")
		//return reset2.WarmupExec(ctx, db)
	}
	if reset {
		if err := reset2.Reset(ctx, db, stages.CustomTrace); err != nil {
			return err
		}
		return nil
	}

	if txtrace {
		// Activate tracing and writing into json files for each transaction
		vmConfig.Tracer = nil
		vmConfig.Debug = true
	}

	var batchSize datasize.ByteSize
	must(batchSize.UnmarshalText([]byte(batchSizeStr)))

	s := stage(sync, nil, db, stages.CustomTrace)

	logger.Info("Stage", "name", s.ID, "progress", s.BlockNumber)
	chainConfig, historyV3, pm := fromdb.ChainConfig(db), kvcfg.HistoryV3.FromDB(db), fromdb.PruneMode(db)
	if pruneTo > 0 {
		pm.History = prune.Distance(s.BlockNumber - pruneTo)
		pm.Receipts = prune.Distance(s.BlockNumber - pruneTo)
		pm.CallTraces = prune.Distance(s.BlockNumber - pruneTo)
		pm.TxIndex = prune.Distance(s.BlockNumber - pruneTo)
	}

	syncCfg := ethconfig.Defaults.Sync
	syncCfg.ExecWorkerCount = int(workers)
	syncCfg.ReconWorkerCount = int(reconWorkers)

	genesis := core.GenesisBlockByChainName(chain)
	br, _ := blocksIO(db, logger)
	cfg := stagedsync.StageCustomTraceCfg(db, pm, dirs, br, chainConfig, engine, genesis, &syncCfg)

	if unwind > 0 && historyV3 {
		if err := db.View(ctx, func(tx kv.Tx) error {
			blockNumWithCommitment, ok, err := tx.(libstate.HasAggCtx).AggCtx().(*libstate.AggregatorRoTx).CanUnwindBeforeBlockNum(s.BlockNumber-unwind, tx)
			if err != nil {
				return err
			}
			if !ok {
				return fmt.Errorf("too deep unwind requested: %d, minimum alowed: %d\n", s.BlockNumber-unwind, blockNumWithCommitment)
			}
			unwind = s.BlockNumber - blockNumWithCommitment
			return nil
		}); err != nil {
			return err
		}
	}

	var tx kv.RwTx //nil - means lower-level code (each stage) will manage transactions
	if noCommit {
		var err error
		tx, err = db.BeginRw(ctx)
		if err != nil {
			return err
		}
		defer tx.Rollback()
	}
	txc := wrap.TxContainer{Tx: tx}

	if unwind > 0 {
		u := sync.NewUnwindState(stages.CustomTrace, s.BlockNumber-unwind, s.BlockNumber)
		err := stagedsync.UnwindCustomTrace(u, s, txc, cfg, ctx, logger)
		if err != nil {
			return err
		}
		return nil
	}

	if pruneTo > 0 {
		p, err := sync.PruneStageState(stages.CustomTrace, s.BlockNumber, tx, db)
		if err != nil {
			return err
		}
		err = stagedsync.PruneCustomTrace(p, tx, cfg, ctx, true, logger)
		if err != nil {
			return err
		}
		return nil
	}

	err := stagedsync.SpawnCustomTrace(s, txc, cfg, ctx, true /* initialCycle */, 0, logger)
	if err != nil {
		return err
	}

	return nil
}

func stageTrie(db kv.RwDB, ctx context.Context, logger log.Logger) error {
	dirs, pm, historyV3 := datadir.New(datadirCli), fromdb.PruneMode(db), kvcfg.HistoryV3.FromDB(db)
	sn, borSn, agg := allSnapshots(ctx, db, logger)
	defer sn.Close()
	defer borSn.Close()
	defer agg.Close()
	_, _, sync, _, _ := newSync(ctx, db, nil /* miningConfig */, logger)
	must(sync.SetCurrentStage(stages.IntermediateHashes))

	if warmup {
		return reset2.Warmup(ctx, db, log.LvlInfo, stages.IntermediateHashes)
	}
	if reset {
		return reset2.Reset(ctx, db, stages.IntermediateHashes)
	}
	tx, err := db.BeginRw(ctx)
	if err != nil {
		return err
	}
	defer tx.Rollback()

	execStage := stage(sync, tx, nil, stages.Execution)
	s := stage(sync, tx, nil, stages.IntermediateHashes)

	if pruneTo > 0 {
		pm.History = prune.Distance(s.BlockNumber - pruneTo)
		pm.Receipts = prune.Distance(s.BlockNumber - pruneTo)
		pm.CallTraces = prune.Distance(s.BlockNumber - pruneTo)
		pm.TxIndex = prune.Distance(s.BlockNumber - pruneTo)
	}

	logger.Info("StageExec", "progress", execStage.BlockNumber)
	logger.Info("StageTrie", "progress", s.BlockNumber)
	br, _ := blocksIO(db, logger)
	cfg := stagedsync.StageTrieCfg(db, true /* checkRoot */, true /* saveHashesToDb */, false /* badBlockHalt */, dirs.Tmp, br, nil /* hd */, historyV3, agg)
	if unwind > 0 {
		u := sync.NewUnwindState(stages.IntermediateHashes, s.BlockNumber-unwind, s.BlockNumber)
		if err := stagedsync.UnwindIntermediateHashesStage(u, s, tx, cfg, ctx, logger); err != nil {
			return err
		}
	} else if pruneTo > 0 {
		p, err := sync.PruneStageState(stages.IntermediateHashes, s.BlockNumber, tx, db)
		if err != nil {
			return err
		}
		err = stagedsync.PruneIntermediateHashesStage(p, tx, cfg, ctx)
		if err != nil {
			return err
		}
	} else {
		if _, err := stagedsync.SpawnIntermediateHashesStage(s, sync /* Unwinder */, tx, cfg, ctx, logger); err != nil {
			return err
		}
	}
	integrity.Trie(db, tx, integritySlow, ctx)
	return tx.Commit()
}

func stagePatriciaTrie(db kv.RwDB, ctx context.Context, logger log.Logger) error {
	dirs, pm, historyV3 := datadir.New(datadirCli), fromdb.PruneMode(db), kvcfg.HistoryV3.FromDB(db)
	_ = pm
	sn, _, agg := allSnapshots(ctx, db, logger)
	defer sn.Close()
	defer agg.Close()
	_, _, _, _, _ = newSync(ctx, db, nil /* miningConfig */, logger)

	if warmup {
		return reset2.Warmup(ctx, db, log.LvlInfo, stages.Execution)
	}
	if reset {
		return reset2.Reset(ctx, db, stages.Execution)
	}
	tx, err := db.BeginRw(ctx)
	if err != nil {
		return err
	}
	defer tx.Rollback()

	if enabled, _ := kvcfg.HistoryV3.Enabled(tx); !enabled {
		panic("this method for v3 only")
	}

	br, _ := blocksIO(db, logger)
	cfg := stagedsync.StageTrieCfg(db, true /* checkRoot */, true /* saveHashesToDb */, false /* badBlockHalt */, dirs.Tmp, br, nil /* hd */, historyV3, agg)

	if _, err := stagedsync.RebuildPatriciaTrieBasedOnFiles(tx, cfg, ctx, logger); err != nil {
		return err
	}
	return tx.Commit()
}

func stageHashState(db kv.RwDB, ctx context.Context, logger log.Logger) error {
	dirs, pm, historyV3 := datadir.New(datadirCli), fromdb.PruneMode(db), kvcfg.HistoryV3.FromDB(db)
	sn, borSn, agg := allSnapshots(ctx, db, logger)
	defer sn.Close()
	defer borSn.Close()
	defer agg.Close()
	_, _, sync, _, _ := newSync(ctx, db, nil /* miningConfig */, logger)
	must(sync.SetCurrentStage(stages.HashState))

	if warmup {
		return reset2.Warmup(ctx, db, log.LvlInfo, stages.HashState)
	}
	if reset {
		return reset2.Reset(ctx, db, stages.HashState)
	}

	tx, err := db.BeginRw(ctx)
	if err != nil {
		return err
	}
	defer tx.Rollback()

	s := stage(sync, tx, nil, stages.HashState)
	if pruneTo > 0 {
		pm.History = prune.Distance(s.BlockNumber - pruneTo)
		pm.Receipts = prune.Distance(s.BlockNumber - pruneTo)
		pm.CallTraces = prune.Distance(s.BlockNumber - pruneTo)
		pm.TxIndex = prune.Distance(s.BlockNumber - pruneTo)
	}

	logger.Info("Stage", "name", s.ID, "progress", s.BlockNumber)

	cfg := stagedsync.StageHashStateCfg(db, dirs, historyV3)
	if unwind > 0 {
		u := sync.NewUnwindState(stages.HashState, s.BlockNumber-unwind, s.BlockNumber)
		err = stagedsync.UnwindHashStateStage(u, s, tx, cfg, ctx, logger)
		if err != nil {
			return err
		}
	} else if pruneTo > 0 {
		p, err := sync.PruneStageState(stages.HashState, s.BlockNumber, tx, nil)
		if err != nil {
			return err
		}
		err = stagedsync.PruneHashStateStage(p, tx, cfg, ctx)
		if err != nil {
			return err
		}
	} else {
		err = stagedsync.SpawnHashStateStage(s, tx, cfg, ctx, logger)
		if err != nil {
			return err
		}
	}
	return tx.Commit()
}

func stageLogIndex(db kv.RwDB, ctx context.Context, logger log.Logger) error {
	dirs, pm, historyV3, chainConfig := datadir.New(datadirCli), fromdb.PruneMode(db), kvcfg.HistoryV3.FromDB(db), fromdb.ChainConfig(db)
	if historyV3 {
		return fmt.Errorf("this stage is disable in --history.v3=true")
	}
	_, _, sync, _, _ := newSync(ctx, db, nil /* miningConfig */, logger)
	must(sync.SetCurrentStage(stages.LogIndex))
	if warmup {
		return reset2.Warmup(ctx, db, log.LvlInfo, stages.LogIndex)
	}
	if reset {
		return reset2.Reset(ctx, db, stages.LogIndex)
	}
	if resetPruneAt {
		return reset2.ResetPruneAt(ctx, db, stages.LogIndex)
	}
	tx, err := db.BeginRw(ctx)
	if err != nil {
		return err
	}
	defer tx.Rollback()

	execAt := progress(tx, stages.Execution)
	s := stage(sync, tx, nil, stages.LogIndex)
	if pruneTo > 0 {
		pm.History = prune.Distance(s.BlockNumber - pruneTo)
		pm.Receipts = prune.Distance(s.BlockNumber - pruneTo)
		pm.CallTraces = prune.Distance(s.BlockNumber - pruneTo)
		pm.TxIndex = prune.Distance(s.BlockNumber - pruneTo)
	}

	logger.Info("Stage exec", "progress", execAt)
	logger.Info("Stage", "name", s.ID, "progress", s.BlockNumber)

	cfg := stagedsync.StageLogIndexCfg(db, pm, dirs.Tmp, chainConfig.NoPruneContracts)
	if unwind > 0 {
		u := sync.NewUnwindState(stages.LogIndex, s.BlockNumber-unwind, s.BlockNumber)
		err = stagedsync.UnwindLogIndex(u, s, tx, cfg, ctx)
		if err != nil {
			return err
		}
	} else if pruneTo > 0 {
		p, err := sync.PruneStageState(stages.LogIndex, s.BlockNumber, nil, db)
		if err != nil {
			return err
		}
		err = stagedsync.PruneLogIndex(p, tx, cfg, ctx, logger)
		if err != nil {
			return err
		}
	} else {
		if err := stagedsync.SpawnLogIndex(s, tx, cfg, ctx, block, logger); err != nil {
			return err
		}
	}
	return tx.Commit()
}

func stageCallTraces(db kv.RwDB, ctx context.Context, logger log.Logger) error {
	dirs, pm, historyV3 := datadir.New(datadirCli), fromdb.PruneMode(db), kvcfg.HistoryV3.FromDB(db)
	if historyV3 {
		return fmt.Errorf("this stage is disable in --history.v3=true")
	}
	_, _, sync, _, _ := newSync(ctx, db, nil /* miningConfig */, logger)
	must(sync.SetCurrentStage(stages.CallTraces))

	if warmup {
		return reset2.Warmup(ctx, db, log.LvlInfo, stages.CallTraces)
	}
	if reset {
		return reset2.Reset(ctx, db, stages.CallTraces)
	}

	tx, err := db.BeginRw(ctx)
	if err != nil {
		return err
	}
	defer tx.Rollback()
	var batchSize datasize.ByteSize
	must(batchSize.UnmarshalText([]byte(batchSizeStr)))

	execStage := progress(tx, stages.Execution)
	s := stage(sync, tx, nil, stages.CallTraces)
	if pruneTo > 0 {
		pm.History = prune.Distance(s.BlockNumber - pruneTo)
		pm.Receipts = prune.Distance(s.BlockNumber - pruneTo)
		pm.CallTraces = prune.Distance(s.BlockNumber - pruneTo)
		pm.TxIndex = prune.Distance(s.BlockNumber - pruneTo)
	}
	logger.Info("ID exec", "progress", execStage)
	if block != 0 {
		s.BlockNumber = block
		logger.Info("Overriding initial state", "block", block)
	}
	logger.Info("ID call traces", "progress", s.BlockNumber)

	cfg := stagedsync.StageCallTracesCfg(db, pm, block, dirs.Tmp)

	if unwind > 0 {
		u := sync.NewUnwindState(stages.CallTraces, s.BlockNumber-unwind, s.BlockNumber)
		err = stagedsync.UnwindCallTraces(u, s, tx, cfg, ctx, logger)
		if err != nil {
			return err
		}
	} else if pruneTo > 0 {
		p, err := sync.PruneStageState(stages.CallTraces, s.BlockNumber, tx, nil)
		if err != nil {
			return err
		}
		err = stagedsync.PruneCallTraces(p, tx, cfg, ctx, logger)
		if err != nil {
			return err
		}
	} else {
		if err := stagedsync.SpawnCallTraces(s, tx, cfg, ctx, logger); err != nil {
			return err
		}
	}
	return tx.Commit()
}

func stageHistory(db kv.RwDB, ctx context.Context, logger log.Logger) error {
	dirs, pm, historyV3 := datadir.New(datadirCli), fromdb.PruneMode(db), kvcfg.HistoryV3.FromDB(db)
	if historyV3 {
		return fmt.Errorf("this stage is disable in --history.v3=true")
	}
	sn, borSn, agg := allSnapshots(ctx, db, logger)
	defer sn.Close()
	defer borSn.Close()
	defer agg.Close()
	_, _, sync, _, _ := newSync(ctx, db, nil /* miningConfig */, logger)
	must(sync.SetCurrentStage(stages.AccountHistoryIndex))

	if warmup {
		return reset2.Warmup(ctx, db, log.LvlInfo, stages.AccountHistoryIndex, stages.StorageHistoryIndex)
	}
	if reset {
		return reset2.Reset(ctx, db, stages.AccountHistoryIndex, stages.StorageHistoryIndex)
	}
	tx, err := db.BeginRw(ctx)
	if err != nil {
		return err
	}
	defer tx.Rollback()

	execStage := progress(tx, stages.Execution)
	stageStorage := stage(sync, tx, nil, stages.StorageHistoryIndex)
	stageAcc := stage(sync, tx, nil, stages.AccountHistoryIndex)
	if pruneTo > 0 {
		pm.History = prune.Distance(stageAcc.BlockNumber - pruneTo)
		pm.Receipts = prune.Distance(stageAcc.BlockNumber - pruneTo)
		pm.CallTraces = prune.Distance(stageAcc.BlockNumber - pruneTo)
		pm.TxIndex = prune.Distance(stageAcc.BlockNumber - pruneTo)
	}
	logger.Info("ID exec", "progress", execStage)
	logger.Info("ID acc history", "progress", stageAcc.BlockNumber)
	logger.Info("ID storage history", "progress", stageStorage.BlockNumber)

	cfg := stagedsync.StageHistoryCfg(db, pm, dirs.Tmp)
	if unwind > 0 { //nolint:staticcheck
		u := sync.NewUnwindState(stages.StorageHistoryIndex, stageStorage.BlockNumber-unwind, stageStorage.BlockNumber)
		if err := stagedsync.UnwindStorageHistoryIndex(u, stageStorage, tx, cfg, ctx); err != nil {
			return err
		}
		u = sync.NewUnwindState(stages.AccountHistoryIndex, stageAcc.BlockNumber-unwind, stageAcc.BlockNumber)
		if err := stagedsync.UnwindAccountHistoryIndex(u, stageAcc, tx, cfg, ctx); err != nil {
			return err
		}
	} else if pruneTo > 0 {
		pa, err := sync.PruneStageState(stages.AccountHistoryIndex, stageAcc.BlockNumber, tx, db)
		if err != nil {
			return err
		}
		err = stagedsync.PruneAccountHistoryIndex(pa, tx, cfg, ctx, logger)
		if err != nil {
			return err
		}
		ps, err := sync.PruneStageState(stages.StorageHistoryIndex, stageStorage.BlockNumber, tx, db)
		if err != nil {
			return err
		}
		err = stagedsync.PruneStorageHistoryIndex(ps, tx, cfg, ctx, logger)
		if err != nil {
			return err
		}
		_ = printStages(tx, sn, borSn, agg)
	} else {
		if err := stagedsync.SpawnAccountHistoryIndex(stageAcc, tx, cfg, ctx, logger); err != nil {
			return err
		}
		if err := stagedsync.SpawnStorageHistoryIndex(stageStorage, tx, cfg, ctx, logger); err != nil {
			return err
		}
	}
	return tx.Commit()
}

func stageTxLookup(db kv.RwDB, ctx context.Context, logger log.Logger) error {
	dirs, pm := datadir.New(datadirCli), fromdb.PruneMode(db)
	_, _, sync, _, _ := newSync(ctx, db, nil /* miningConfig */, logger)
	chainConfig := fromdb.ChainConfig(db)
	must(sync.SetCurrentStage(stages.TxLookup))
	sn, borSn, agg := allSnapshots(ctx, db, logger)
	defer sn.Close()
	defer borSn.Close()
	defer agg.Close()

	if reset {
		return db.Update(ctx, func(tx kv.RwTx) error { return reset2.ResetTxLookup(tx) })
	}
	tx, err := db.BeginRw(ctx)
	if err != nil {
		return err
	}
	defer tx.Rollback()

	s := stage(sync, tx, nil, stages.TxLookup)
	if pruneTo > 0 {
		pm.History = prune.Distance(s.BlockNumber - pruneTo)
		pm.Receipts = prune.Distance(s.BlockNumber - pruneTo)
		pm.CallTraces = prune.Distance(s.BlockNumber - pruneTo)
		pm.TxIndex = prune.Distance(s.BlockNumber - pruneTo)
	}
	logger.Info("Stage", "name", s.ID, "progress", s.BlockNumber)

	br, _ := blocksIO(db, logger)
	cfg := stagedsync.StageTxLookupCfg(db, pm, dirs.Tmp, chainConfig.Bor, br)
	if unwind > 0 {
		u := sync.NewUnwindState(stages.TxLookup, s.BlockNumber-unwind, s.BlockNumber)
		err = stagedsync.UnwindTxLookup(u, s, tx, cfg, ctx, logger)
		if err != nil {
			return err
		}
	} else if pruneTo > 0 {
		p, err := sync.PruneStageState(stages.TxLookup, s.BlockNumber, tx, nil)
		if err != nil {
			return err
		}
		err = stagedsync.PruneTxLookup(p, tx, cfg, ctx, true, logger)
		if err != nil {
			return err
		}
	} else {
		err = stagedsync.SpawnTxLookup(s, tx, block, cfg, ctx, logger)
		if err != nil {
			return err
		}
	}
	return tx.Commit()
}

func printAllStages(db kv.RoDB, ctx context.Context, logger log.Logger) error {
	sn, borSn, agg := allSnapshots(ctx, db, logger)
	defer sn.Close()
	defer borSn.Close()
	defer agg.Close()
	return db.View(ctx, func(tx kv.Tx) error { return printStages(tx, sn, borSn, agg) })
}

func printAppliedMigrations(db kv.RwDB, ctx context.Context, logger log.Logger) error {
	return db.View(ctx, func(tx kv.Tx) error {
		applied, err := migrations.AppliedMigrations(tx, false /* withPayload */)
		if err != nil {
			return err
		}
		var appliedStrs = make([]string, len(applied))
		i := 0
		for k := range applied {
			appliedStrs[i] = k
			i++
		}
		slices.Sort(appliedStrs)
		logger.Info("Applied", "migrations", strings.Join(appliedStrs, " "))
		return nil
	})
}

func removeMigration(db kv.RwDB, ctx context.Context) error {
	return db.Update(ctx, func(tx kv.RwTx) error {
		return tx.Delete(kv.Migrations, []byte(migration))
	})
}

var openSnapshotOnce sync.Once
var _allSnapshotsSingleton *freezeblocks.RoSnapshots
var _allBorSnapshotsSingleton *freezeblocks.BorRoSnapshots
var _aggSingleton *libstate.Aggregator

func allSnapshots(ctx context.Context, db kv.RoDB, logger log.Logger) (*freezeblocks.RoSnapshots, *freezeblocks.BorRoSnapshots, *libstate.Aggregator) {
	openSnapshotOnce.Do(func() {
		var useSnapshots bool
		_ = db.View(context.Background(), func(tx kv.Tx) error {
			useSnapshots, _ = snap.Enabled(tx)
			return nil
		})
		dirs := datadir.New(datadirCli)

		//useSnapshots = true
		snapCfg := ethconfig.NewSnapCfg(useSnapshots, true, true)

		_allSnapshotsSingleton = freezeblocks.NewRoSnapshots(snapCfg, dirs.Snap, 0, logger)
		_allBorSnapshotsSingleton = freezeblocks.NewBorRoSnapshots(snapCfg, dirs.Snap, 0, logger)
		var err error
		_aggSingleton, err = libstate.NewAggregator(ctx, dirs, config3.HistoryV3AggregationStep, db, logger)
		if err != nil {
			panic(err)
		}

		if useSnapshots {
			g := &errgroup.Group{}
			g.Go(func() error { return _allSnapshotsSingleton.ReopenFolder() })
			g.Go(func() error { return _allBorSnapshotsSingleton.ReopenFolder() })
			g.Go(func() error { return _aggSingleton.OpenFolder(true) }) //TODO: open in read-only if erigon running?
			err := g.Wait()
			if err != nil {
				panic(err)
			}

			_allSnapshotsSingleton.LogStat("blocks")
			_allBorSnapshotsSingleton.LogStat("bor")
			_ = db.View(context.Background(), func(tx kv.Tx) error {
				ac := _aggSingleton.BeginFilesRo()
				defer ac.Close()
				ac.LogStats(tx, func(endTxNumMinimax uint64) uint64 {
					_, histBlockNumProgress, _ := rawdbv3.TxNums.FindBlockNum(tx, endTxNumMinimax)
					return histBlockNumProgress
				})
				return nil
			})
		}
	})
	return _allSnapshotsSingleton, _allBorSnapshotsSingleton, _aggSingleton
}

var openBlockReaderOnce sync.Once
var _blockReaderSingleton services.FullBlockReader
var _blockWriterSingleton *blockio.BlockWriter

func blocksIO(db kv.RoDB, logger log.Logger) (services.FullBlockReader, *blockio.BlockWriter) {
	openBlockReaderOnce.Do(func() {
		sn, borSn, _ := allSnapshots(context.Background(), db, logger)
		histV3 := kvcfg.HistoryV3.FromDB(db)
		_blockReaderSingleton = freezeblocks.NewBlockReader(sn, borSn)
		_blockWriterSingleton = blockio.NewBlockWriter(histV3)
	})
	return _blockReaderSingleton, _blockWriterSingleton
}

const blockBufferSize = 128

func newSync(ctx context.Context, db kv.RwDB, miningConfig *params.MiningConfig, logger log.Logger) (consensus.Engine, *vm.Config, *stagedsync.Sync, *stagedsync.Sync, stagedsync.MiningState) {
	dirs, historyV3, pm := datadir.New(datadirCli), kvcfg.HistoryV3.FromDB(db), fromdb.PruneMode(db)

	vmConfig := &vm.Config{}

	events := shards.NewEvents()

	genesis := core.GenesisBlockByChainName(chain)
	chainConfig, genesisBlock, genesisErr := core.CommitGenesisBlock(db, genesis, "", logger)
	if _, ok := genesisErr.(*chain2.ConfigCompatError); genesisErr != nil && !ok {
		panic(genesisErr)
	}
	//logger.Info("Initialised chain configuration", "config", chainConfig)

	var batchSize datasize.ByteSize
	must(batchSize.UnmarshalText([]byte(batchSizeStr)))

	cfg := ethconfig.Defaults
	cfg.HistoryV3 = historyV3
	cfg.Prune = pm
	cfg.BatchSize = batchSize
	cfg.DeprecatedTxPool.Disable = true
	cfg.Genesis = genesis
	if miningConfig != nil {
		cfg.Miner = *miningConfig
	}
	cfg.Dirs = datadir.New(datadirCli)
	allSn, _, agg := allSnapshots(ctx, db, logger)
	cfg.Snapshot = allSn.Cfg()

	blockReader, blockWriter := blocksIO(db, logger)
	engine, heimdallClient := initConsensusEngine(ctx, chainConfig, cfg.Dirs.DataDir, db, blockReader, logger)

	statusDataProvider := sentry.NewStatusDataProvider(
		db,
		chainConfig,
		genesisBlock,
		chainConfig.ChainID.Uint64(),
	)

	maxBlockBroadcastPeers := func(header *types.Header) uint { return 0 }

	sentryControlServer, err := sentry_multi_client.NewMultiClient(
		db,
		chainConfig,
		engine,
		nil,
		ethconfig.Defaults.Sync,
		blockReader,
		blockBufferSize,
		statusDataProvider,
		false,
		maxBlockBroadcastPeers,
		false, /* disableBlockDownload */
		logger,
	)
	if err != nil {
		panic(err)
	}

	blockSnapBuildSema := semaphore.NewWeighted(int64(dbg.BuildSnapshotAllowance))
	agg.SetSnapshotBuildSema(blockSnapBuildSema)

	notifications := &shards.Notifications{}
	blockRetire := freezeblocks.NewBlockRetire(1, dirs, blockReader, blockWriter, db, chainConfig, notifications.Events, blockSnapBuildSema, logger)

	var (
		snapDb     kv.RwDB
		recents    *lru.ARCCache[libcommon.Hash, *bor.Snapshot]
		signatures *lru.ARCCache[libcommon.Hash, libcommon.Address]
	)
	if bor, ok := engine.(*bor.Bor); ok {
		snapDb = bor.DB
		recents = bor.Recents
		signatures = bor.Signatures
	}
	stages := stages2.NewDefaultStages(context.Background(), db, snapDb, p2p.Config{}, &cfg, sentryControlServer, notifications, nil, blockReader, blockRetire, agg, nil, nil,
		heimdallClient, recents, signatures, logger)
	sync := stagedsync.New(cfg.Sync, stages, stagedsync.DefaultUnwindOrder, stagedsync.DefaultPruneOrder, logger)

	miner := stagedsync.NewMiningState(&cfg.Miner)
	miningCancel := make(chan struct{})
	go func() {
		<-ctx.Done()
		close(miningCancel)
	}()

	miningSync := stagedsync.New(
		cfg.Sync,
		stagedsync.MiningStages(ctx,
			stagedsync.StageMiningCreateBlockCfg(db, miner, *chainConfig, engine, nil, nil, dirs.Tmp, blockReader),
			stagedsync.StageBorHeimdallCfg(db, snapDb, miner, *chainConfig, heimdallClient, blockReader, nil, nil, nil, recents, signatures),
			stagedsync.StageMiningExecCfg(db, miner, events, *chainConfig, engine, &vm.Config{}, dirs.Tmp, nil, 0, nil, nil, blockReader),
			stagedsync.StageHashStateCfg(db, dirs, historyV3),
			stagedsync.StageTrieCfg(db, false, true, false, dirs.Tmp, blockReader, nil, historyV3, agg),
			stagedsync.StageMiningFinishCfg(db, *chainConfig, engine, miner, miningCancel, blockReader, builder.NewLatestBlockBuiltStore()),
		),
		stagedsync.MiningUnwindOrder,
		stagedsync.MiningPruneOrder,
		logger,
	)

	return engine, vmConfig, sync, miningSync, miner
}

func progress(tx kv.Getter, stage stages.SyncStage) uint64 {
	res, err := stages.GetStageProgress(tx, stage)
	if err != nil {
		panic(err)
	}
	return res
}

func stage(st *stagedsync.Sync, tx kv.Tx, db kv.RoDB, stage stages.SyncStage) *stagedsync.StageState {
	res, err := st.StageState(stage, tx, db)
	if err != nil {
		panic(err)
	}
	return res
}

func overrideStorageMode(db kv.RwDB, logger log.Logger) error {
	chainConfig := fromdb.ChainConfig(db)
	pm, err := prune.FromCli(chainConfig.ChainID.Uint64(), pruneFlag, pruneH, pruneR, pruneT, pruneC,
		pruneHBefore, pruneRBefore, pruneTBefore, pruneCBefore, experiments)
	if err != nil {
		return err
	}
	return db.Update(context.Background(), func(tx kv.RwTx) error {
		if err = prune.Override(tx, pm); err != nil {
			return err
		}
		pm, err = prune.Get(tx)
		if err != nil {
			return err
		}
		logger.Info("Storage mode in DB", "mode", pm.String())
		return nil
	})
}

func initConsensusEngine(ctx context.Context, cc *chain2.Config, dir string, db kv.RwDB, blockReader services.FullBlockReader, logger log.Logger) (engine consensus.Engine, heimdallClient heimdall.HeimdallClient) {
	config := ethconfig.Defaults

	var consensusConfig interface{}
	if cc.Clique != nil {
		consensusConfig = params.CliqueSnapshot
	} else if cc.Aura != nil {
		consensusConfig = &config.Aura
	} else if cc.Bor != nil {
		consensusConfig = cc.Bor
		config.HeimdallURL = HeimdallURL
		if !config.WithoutHeimdall {
			heimdallClient = heimdall.NewHeimdallClient(config.HeimdallURL, logger)
		}
	} else {
		consensusConfig = &config.Ethash
	}
	return ethconsensusconfig.CreateConsensusEngine(ctx, &nodecfg.Config{Dirs: datadir.New(dir)}, cc, consensusConfig, config.Miner.Notify, config.Miner.Noverify,
		heimdallClient, config.WithoutHeimdall, blockReader, db.ReadOnly(), logger), heimdallClient
}<|MERGE_RESOLUTION|>--- conflicted
+++ resolved
@@ -1044,11 +1044,7 @@
 		return err
 	}
 
-<<<<<<< HEAD
-	cfg := stagedsync.StageSendersCfg(db, chainConfig, 0, false, tmpdir, pm, br, nil, nil)
-=======
-	cfg := stagedsync.StageSendersCfg(db, chainConfig, sync.Cfg(), false, tmpdir, pm, br, nil, nil)
->>>>>>> 9976e3c6
+	cfg := stagedsync.StageSendersCfg(db, chainConfig, sync.Cfg(), 0, false, tmpdir, pm, br, nil, nil)
 	if unwind > 0 {
 		u := sync.NewUnwindState(stages.Senders, s.BlockNumber-unwind, s.BlockNumber)
 		if err = stagedsync.UnwindSendersStage(u, tx, cfg, ctx); err != nil {
