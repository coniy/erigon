package state

import (
	"context"
	"encoding/binary"
	"fmt"
	"sync"

	"github.com/VictoriaMetrics/metrics"
	"github.com/holiman/uint256"
	"github.com/ledgerwatch/log/v3"

	"github.com/ledgerwatch/erigon-lib/common"
	"github.com/ledgerwatch/erigon-lib/common/dbg"
	"github.com/ledgerwatch/erigon-lib/common/length"
	"github.com/ledgerwatch/erigon-lib/etl"
	"github.com/ledgerwatch/erigon-lib/kv"
	"github.com/ledgerwatch/erigon-lib/kv/order"
	libstate "github.com/ledgerwatch/erigon-lib/state"
	"github.com/ledgerwatch/erigon/core/types/accounts"
	"github.com/ledgerwatch/erigon/turbo/shards"
)

var ExecTxsDone = metrics.NewCounter(`exec_txs_done`)

type StateV3 struct {
	domains      *libstate.SharedDomains
	triggerLock  sync.Mutex
	triggers     map[uint64]*TxTask
	senderTxNums map[common.Address]uint64

	applyPrevAccountBuf []byte // buffer for ApplyState. Doesn't need mutex because Apply is single-threaded
	addrIncBuf          []byte // buffer for ApplyState. Doesn't need mutex because Apply is single-threaded
	logger              log.Logger
}

func NewStateV3(domains *libstate.SharedDomains, logger log.Logger) *StateV3 {
	return &StateV3{
		domains:             domains,
		triggers:            map[uint64]*TxTask{},
		senderTxNums:        map[common.Address]uint64{},
		applyPrevAccountBuf: make([]byte, 256),
		logger:              logger,
	}
}

func (rs *StateV3) ReTry(txTask *TxTask, in *QueueWithRetry) {
	rs.resetTxTask(txTask)
	in.ReTry(txTask)
}
func (rs *StateV3) AddWork(ctx context.Context, txTask *TxTask, in *QueueWithRetry) {
	rs.resetTxTask(txTask)
	in.Add(ctx, txTask)
}
func (rs *StateV3) resetTxTask(txTask *TxTask) {
	txTask.BalanceIncreaseSet = nil
	returnReadList(txTask.ReadLists)
	txTask.ReadLists = nil
	returnWriteList(txTask.WriteLists)
	txTask.WriteLists = nil
	txTask.Logs = nil
	txTask.TraceFroms = nil
	txTask.TraceTos = nil
}

func (rs *StateV3) RegisterSender(txTask *TxTask) bool {
	//TODO: it deadlocks on panic, fix it
	defer func() {
		rec := recover()
		if rec != nil {
			fmt.Printf("panic?: %s,%s\n", rec, dbg.Stack())
		}
	}()
	rs.triggerLock.Lock()
	defer rs.triggerLock.Unlock()
	lastTxNum, deferral := rs.senderTxNums[*txTask.Sender]
	if deferral {
		// Transactions with the same sender have obvious data dependency, no point running it before lastTxNum
		// So we add this data dependency as a trigger
		//fmt.Printf("trigger[%d] sender [%x]<=%x\n", lastTxNum, *txTask.Sender, txTask.Tx.Hash())
		rs.triggers[lastTxNum] = txTask
	}
	//fmt.Printf("senderTxNums[%x]=%d\n", *txTask.Sender, txTask.TxNum)
	rs.senderTxNums[*txTask.Sender] = txTask.TxNum
	return !deferral
}

func (rs *StateV3) CommitTxNum(sender *common.Address, txNum uint64, in *QueueWithRetry) (count int) {
	ExecTxsDone.Inc()

	// this is done by sharedomains.SetTxNum.
<<<<<<< HEAD
	//if txNum > 0 && txNum%ethconfig.HistoryV3AggregationStep == 0 {
	//	if _, err := rs.Commitment(txNum, true); err != nil {
	//		panic(fmt.Errorf("txnum %d: %w", txNum, err))
	//	}
	//}
=======
	// if txNum > 0 && txNum%ethconfig.HistoryV3AggregationStep == 0 {
	// 	if _, err := rs.Commitment(txNum, true); err != nil {
	// 		panic(fmt.Errorf("txnum %d: %w", txNum, err))
	// 	}
	// }
>>>>>>> 9d351bde

	rs.triggerLock.Lock()
	defer rs.triggerLock.Unlock()
	if triggered, ok := rs.triggers[txNum]; ok {
		in.ReTry(triggered)
		count++
		delete(rs.triggers, txNum)
	}
	if sender != nil {
		if lastTxNum, ok := rs.senderTxNums[*sender]; ok && lastTxNum == txNum {
			// This is the last transaction so far with this sender, remove
			delete(rs.senderTxNums, *sender)
		}
	}
	return count
}

<<<<<<< HEAD
const AssertReads = false

func (rs *StateV3) applyState(txTask *TxTask, domains *libstate.SharedDomains) error {
	var acc accounts.Account

=======
func (rs *StateV3) applyState(txTask *TxTask, domains *libstate.SharedDomains) error {
	var acc accounts.Account

>>>>>>> 9d351bde
	for table, list := range txTask.WriteLists {
		switch kv.Domain(table) {
		case kv.AccountsDomain:
			for i, key := range list.Keys {
				//if AssertReads {
				//	original := txTask.AccountDels[key]
				//	var originalBytes []byte
				//	if original != nil {
				//		originalBytes = accounts.SerialiseV3(original)
				//	}
				//}
				if err := domains.DomainPut(kv.AccountsDomain, []byte(key), nil, list.Vals[i], nil); err != nil {
					return err
				}
			}
		case kv.CodeDomain:
			for i, key := range list.Keys {
				if err := domains.DomainPut(kv.CodeDomain, []byte(key), nil, list.Vals[i], nil); err != nil {
					return err
				}
			}
		case kv.StorageDomain:
			for k, key := range list.Keys {
				if err := domains.DomainPut(kv.StorageDomain, []byte(key), nil, list.Vals[k], nil); err != nil {
					return err
				}
			}
		default:
			continue
		}
	}

	emptyRemoval := txTask.Rules.IsSpuriousDragon
	for addr, increase := range txTask.BalanceIncreaseSet {
		increase := increase
		addrBytes := addr.Bytes()
		enc0, err := domains.LatestAccount(addrBytes)
		if err != nil {
			return err
		}
		acc.Reset()
		if len(enc0) > 0 {
			if err := accounts.DeserialiseV3(&acc, enc0); err != nil {
				return err
			}
		}
		acc.Balance.Add(&acc.Balance, &increase)
		var enc1 []byte
		if emptyRemoval && acc.Nonce == 0 && acc.Balance.IsZero() && acc.IsEmptyCodeHash() {
			enc1 = nil
		} else {
			enc1 = accounts.SerialiseV3(&acc)
		}

		//fmt.Printf("+applied %x b=%d n=%d c=%x\n", []byte(addrBytes), &acc.Balance, acc.Nonce, acc.CodeHash.Bytes())
		if err := domains.DomainPut(kv.AccountsDomain, addrBytes, nil, enc1, enc0); err != nil {
			return err
		}
	}
	return nil
}

func (rs *StateV3) Domains() *libstate.SharedDomains {
	return rs.domains
}
<<<<<<< HEAD

func (rs *StateV3) ApplyState4(ctx context.Context, txTask *TxTask, agg *libstate.AggregatorV3) error {
	defer rs.domains.BatchHistoryWriteStart().BatchHistoryWriteEnd()

=======

func (rs *StateV3) ApplyState4(ctx context.Context, txTask *TxTask, agg *libstate.AggregatorV3) error {
	defer rs.domains.BatchHistoryWriteStart().BatchHistoryWriteEnd()

>>>>>>> 9d351bde
	rs.domains.SetTxNum(ctx, txTask.TxNum)

	if err := rs.applyState(txTask, rs.domains); err != nil {
		return fmt.Errorf("StateV3.ApplyState: %w", err)
	}
	returnReadList(txTask.ReadLists)
	returnWriteList(txTask.WriteLists)

	if err := rs.ApplyLogsAndTraces4(txTask, rs.domains); err != nil {
		return fmt.Errorf("StateV3.ApplyLogsAndTraces: %w", err)
	}

	txTask.ReadLists, txTask.WriteLists = nil, nil
	return nil
}

func (rs *StateV3) ApplyLogsAndTraces4(txTask *TxTask, domains *libstate.SharedDomains) error {
	if dbg.DiscardHistory() {
		return nil
	}

	for addr := range txTask.TraceFroms {
		if err := domains.IndexAdd(kv.TblTracesFromIdx, addr[:]); err != nil {
			return err
		}
	}
	for addr := range txTask.TraceTos {
		if err := domains.IndexAdd(kv.TblTracesToIdx, addr[:]); err != nil {
			return err
		}
	}
	for _, lg := range txTask.Logs {
		if err := domains.IndexAdd(kv.TblLogAddressIdx, lg.Address[:]); err != nil {
			return err
		}
		for _, topic := range lg.Topics {
			if err := domains.IndexAdd(kv.TblLogTopicsIdx, topic[:]); err != nil {
				return err
			}
		}
	}
	return nil
}

func (rs *StateV3) Unwind(ctx context.Context, tx kv.RwTx, txUnwindTo uint64, accumulator *shards.Accumulator) error {
	var currentInc uint64

	handle := func(k, v []byte, table etl.CurrentTableReader, next etl.LoadNextFunc) error {
		if len(k) == length.Addr {
			if len(v) > 0 {
				var acc accounts.Account
				if err := accounts.DeserialiseV3(&acc, v); err != nil {
					return fmt.Errorf("%w, %x", err, v)
				}
				var address common.Address
				copy(address[:], k)

				newV := make([]byte, acc.EncodingLengthForStorage())
				acc.EncodeForStorage(newV)
				if accumulator != nil {
					accumulator.ChangeAccount(address, acc.Incarnation, newV)
				}
			} else {
				var address common.Address
				copy(address[:], k)
				if accumulator != nil {
					accumulator.DeleteAccount(address)
				}
			}
			return nil
		}

		var address common.Address
		var location common.Hash
		copy(address[:], k[:length.Addr])
		copy(location[:], k[length.Addr:])
		if accumulator != nil {
			accumulator.ChangeStorage(address, currentInc, location, common.Copy(v))
		}
		return nil
	}
	stateChanges := etl.NewCollector("", "", etl.NewOldestEntryBuffer(etl.BufferOptimalSize), rs.logger)
	defer stateChanges.Close()

	ttx := tx.(kv.TemporalTx)

	{
		iter, err := ttx.HistoryRange(kv.AccountsHistory, int(txUnwindTo), -1, order.Asc, -1)
		if err != nil {
			return err
		}
		for iter.HasNext() {
			k, v, err := iter.Next()
			if err != nil {
				return err
			}
			if err := stateChanges.Collect(k, v); err != nil {
				return err
			}
		}
	}
	{
		iter, err := ttx.HistoryRange(kv.StorageHistory, int(txUnwindTo), -1, order.Asc, -1)
		if err != nil {
			return err
		}
		for iter.HasNext() {
			k, v, err := iter.Next()
			if err != nil {
				return err
			}
			if err := stateChanges.Collect(k, v); err != nil {
				return err
			}
		}
	}

	if err := stateChanges.Load(tx, "", handle, etl.TransformArgs{Quit: ctx.Done()}); err != nil {
		return err
	}
	if err := rs.domains.Unwind(ctx, tx, txUnwindTo); err != nil {
		return err
	}

	return nil
}

func (rs *StateV3) DoneCount() uint64 { return ExecTxsDone.Get() }

func (rs *StateV3) SizeEstimate() (r uint64) {
	if rs.domains != nil {
		r += rs.domains.SizeEstimate()
	}
	return r
}

func (rs *StateV3) ReadsValid(readLists map[string]*libstate.KvList) bool {
	return rs.domains.ReadsValid(readLists)
}

// StateWriterBufferedV3 - used by parallel workers to accumulate updates and then send them to conflict-resolution.
type StateWriterBufferedV3 struct {
	rs           *StateV3
	trace        bool
	writeLists   map[string]*libstate.KvList
	accountPrevs map[string][]byte
	accountDels  map[string]*accounts.Account
	storagePrevs map[string][]byte
	codePrevs    map[string]uint64

	tx kv.Tx
}

func NewStateWriterBufferedV3(rs *StateV3) *StateWriterBufferedV3 {
	return &StateWriterBufferedV3{
		rs: rs,
		//trace:      true,
		writeLists: newWriteList(),
	}
}

func (w *StateWriterBufferedV3) SetTxNum(ctx context.Context, txNum uint64) {
	w.rs.domains.SetTxNum(ctx, txNum)
}
func (w *StateWriterBufferedV3) SetTx(tx kv.Tx) { w.tx = tx }

func (w *StateWriterBufferedV3) ResetWriteSet() {
	w.writeLists = newWriteList()
	w.accountPrevs = nil
	w.accountDels = nil
	w.storagePrevs = nil
	w.codePrevs = nil
}

func (w *StateWriterBufferedV3) WriteSet() map[string]*libstate.KvList {
	return w.writeLists
}

func (w *StateWriterBufferedV3) PrevAndDels() (map[string][]byte, map[string]*accounts.Account, map[string][]byte, map[string]uint64) {
	return w.accountPrevs, w.accountDels, w.storagePrevs, w.codePrevs
}

func (w *StateWriterBufferedV3) UpdateAccountData(address common.Address, original, account *accounts.Account) error {
	value := accounts.SerialiseV3(account)
	w.writeLists[string(kv.AccountsDomain)].Push(string(address[:]), value)
	if original.Incarnation > account.Incarnation {
		w.writeLists[string(kv.CodeDomain)].Push(string(address[:]), nil)
		err := w.rs.domains.IterateStoragePrefix(address[:], func(k, v []byte) error {
			w.writeLists[string(kv.StorageDomain)].Push(string(k), nil)
			return nil
		})
		if err != nil {
			return err
		}
	}

	if w.trace {
		fmt.Printf("V3 account [%x]=>{Balance: %d, Nonce: %d, Root: %x, CodeHash: %x}\n", address.Bytes(), &account.Balance, account.Nonce, account.Root, account.CodeHash)
	}
	return nil
}

func (w *StateWriterBufferedV3) UpdateAccountCode(address common.Address, incarnation uint64, codeHash common.Hash, code []byte) error {
	w.writeLists[string(kv.CodeDomain)].Push(string(address[:]), code)
	if len(code) > 0 {
		if w.trace {
			fmt.Printf("V3 code [%x] => [%x] value: %x\n", address.Bytes(), codeHash, code)
		}
	}
	return nil
}

func (w *StateWriterBufferedV3) DeleteAccount(address common.Address, original *accounts.Account) error {
	w.writeLists[string(kv.AccountsDomain)].Push(string(address.Bytes()), nil)
	if w.trace {
		fmt.Printf("V3 account [%x] deleted\n", address.Bytes())
	}
	return nil
}

func (w *StateWriterBufferedV3) WriteAccountStorage(address common.Address, incarnation uint64, key *common.Hash, original, value *uint256.Int) error {
	if *original == *value {
		return nil
	}
	compositeS := string(append(address.Bytes(), key.Bytes()...))
	w.writeLists[string(kv.StorageDomain)].Push(compositeS, value.Bytes())
	if w.trace {
		fmt.Printf("V3 storage [%x] [%x] => [%x]\n", address, key.Bytes(), value.Bytes())
	}
	return nil
}

func (w *StateWriterBufferedV3) CreateContract(address common.Address) error {
	//seems don't need delete code here - tests starting fail
	//w.writeLists[string(kv.CodeDomain)].Push(string(address[:]), nil)
	err := w.rs.domains.IterateStoragePrefix(address[:], func(k, v []byte) error {
		w.writeLists[string(kv.StorageDomain)].Push(string(k), nil)
		return nil
	})
	if err != nil {
		return err
	}
	if w.trace {
		fmt.Printf("V3 contract [%x]\n", address)
	}
	return nil
}

type StateReaderV3 struct {
	tx        kv.Tx
	txNum     uint64
	trace     bool
	rs        *StateV3
	composite []byte

	discardReadList bool
	readLists       map[string]*libstate.KvList
}

func NewStateReaderV3(rs *StateV3) *StateReaderV3 {
	return &StateReaderV3{
		rs:        rs,
		trace:     false,
		readLists: newReadList(),
	}
}

func (r *StateReaderV3) DiscardReadList()                     { r.discardReadList = true }
func (r *StateReaderV3) SetTxNum(txNum uint64)                { r.txNum = txNum }
func (r *StateReaderV3) SetTx(tx kv.Tx)                       { r.tx = tx }
func (r *StateReaderV3) ReadSet() map[string]*libstate.KvList { return r.readLists }
func (r *StateReaderV3) SetTrace(trace bool)                  { r.trace = trace }
func (r *StateReaderV3) ResetReadSet()                        { r.readLists = newReadList() }

func (r *StateReaderV3) ReadAccountData(address common.Address) (*accounts.Account, error) {
	addr := address.Bytes()
	enc, err := r.rs.domains.LatestAccount(addr)
	if err != nil {
		return nil, err
	}
	if !r.discardReadList {
		// lifecycle of `r.readList` is less than lifecycle of `r.rs` and `r.tx`, also `r.rs` and `r.tx` do store data immutable way
		r.readLists[string(kv.AccountsDomain)].Push(string(addr), enc)
	}
	if len(enc) == 0 {
		if r.trace {
			fmt.Printf("ReadAccountData [%x] => [empty], txNum: %d\n", address, r.txNum)
		}
		return nil, nil
	}

	var acc accounts.Account
	if err := accounts.DeserialiseV3(&acc, enc); err != nil {
		return nil, err
	}
	if r.trace {
		fmt.Printf("ReadAccountData [%x] => [nonce: %d, balance: %d, codeHash: %x], txNum: %d\n", address, acc.Nonce, &acc.Balance, acc.CodeHash, r.txNum)
	}
	return &acc, nil
}

func (r *StateReaderV3) ReadAccountStorage(address common.Address, incarnation uint64, key *common.Hash) ([]byte, error) {
	var composite [20 + 32]byte
	copy(composite[:], address[:])
	copy(composite[20:], key.Bytes())
	enc, err := r.rs.domains.LatestStorage(composite[:])
	if err != nil {
		return nil, err
	}
	if !r.discardReadList {
		r.readLists[string(kv.StorageDomain)].Push(string(composite[:]), enc)
	}
	if r.trace {
		if enc == nil {
			fmt.Printf("ReadAccountStorage [%x] => [empty], txNum: %d\n", composite, r.txNum)
		} else {
			fmt.Printf("ReadAccountStorage [%x] => [%x], txNum: %d\n", composite, enc, r.txNum)
		}
	}
	return enc, nil
}

func (r *StateReaderV3) ReadAccountCode(address common.Address, incarnation uint64, codeHash common.Hash) ([]byte, error) {
	addr := address.Bytes()
	enc, err := r.rs.domains.LatestCode(addr)
	if err != nil {
		return nil, err
	}

	if !r.discardReadList {
		r.readLists[string(kv.CodeDomain)].Push(string(addr), enc)
	}
	if r.trace {
		fmt.Printf("ReadAccountCode [%x] => [%x], txNum: %d\n", address, enc, r.txNum)
	}
	return enc, nil
}

func (r *StateReaderV3) ReadAccountCodeSize(address common.Address, incarnation uint64, codeHash common.Hash) (int, error) {
	addr := address.Bytes()
	enc, err := r.rs.domains.LatestCode(addr)
	if err != nil {
		return 0, err
	}
	var sizebuf [8]byte
	binary.BigEndian.PutUint64(sizebuf[:], uint64(len(enc)))
	if !r.discardReadList {
		r.readLists[libstate.CodeSizeTableFake].Push(string(addr), sizebuf[:])
	}
	size := len(enc)
	if r.trace {
		fmt.Printf("ReadAccountCodeSize [%x] => [%d], txNum: %d\n", address, size, r.txNum)
	}
	return size, nil
}

func (r *StateReaderV3) ReadAccountIncarnation(address common.Address) (uint64, error) {
	return 0, nil
}

var writeListPool = sync.Pool{
	New: func() any {
		return map[string]*libstate.KvList{
			string(kv.AccountsDomain): {},
			string(kv.StorageDomain):  {},
			string(kv.CodeDomain):     {},
		}
	},
}

func newWriteList() map[string]*libstate.KvList {
	v := writeListPool.Get().(map[string]*libstate.KvList)
	for _, tbl := range v {
		tbl.Keys, tbl.Vals = tbl.Keys[:0], tbl.Vals[:0]
	}
	return v
	//return writeListPool.Get().(map[string]*libstate.KvList)
}
func returnWriteList(v map[string]*libstate.KvList) {
	if v == nil {
		return
	}
	//for _, tbl := range v {
	//	clear(tbl.Keys)
	//	clear(tbl.Vals)
	//	tbl.Keys, tbl.Vals = tbl.Keys[:0], tbl.Vals[:0]
	//}
	writeListPool.Put(v)
}

var readListPool = sync.Pool{
	New: func() any {
		return map[string]*libstate.KvList{
			string(kv.AccountsDomain):  {},
			string(kv.CodeDomain):      {},
			libstate.CodeSizeTableFake: {},
			string(kv.StorageDomain):   {},
		}
	},
}

func newReadList() map[string]*libstate.KvList {
	v := readListPool.Get().(map[string]*libstate.KvList)
	for _, tbl := range v {
		tbl.Keys, tbl.Vals = tbl.Keys[:0], tbl.Vals[:0]
	}
	return v
	//return readListPool.Get().(map[string]*libstate.KvList)
}
func returnReadList(v map[string]*libstate.KvList) {
	if v == nil {
		return
	}
	//for _, tbl := range v {
	//	clear(tbl.Keys)
	//	clear(tbl.Vals)
	//	tbl.Keys, tbl.Vals = tbl.Keys[:0], tbl.Vals[:0]
	//}
	readListPool.Put(v)
}<|MERGE_RESOLUTION|>--- conflicted
+++ resolved
@@ -89,19 +89,11 @@
 	ExecTxsDone.Inc()
 
 	// this is done by sharedomains.SetTxNum.
-<<<<<<< HEAD
-	//if txNum > 0 && txNum%ethconfig.HistoryV3AggregationStep == 0 {
-	//	if _, err := rs.Commitment(txNum, true); err != nil {
-	//		panic(fmt.Errorf("txnum %d: %w", txNum, err))
-	//	}
-	//}
-=======
 	// if txNum > 0 && txNum%ethconfig.HistoryV3AggregationStep == 0 {
 	// 	if _, err := rs.Commitment(txNum, true); err != nil {
 	// 		panic(fmt.Errorf("txnum %d: %w", txNum, err))
 	// 	}
 	// }
->>>>>>> 9d351bde
 
 	rs.triggerLock.Lock()
 	defer rs.triggerLock.Unlock()
@@ -119,17 +111,9 @@
 	return count
 }
 
-<<<<<<< HEAD
-const AssertReads = false
-
 func (rs *StateV3) applyState(txTask *TxTask, domains *libstate.SharedDomains) error {
 	var acc accounts.Account
 
-=======
-func (rs *StateV3) applyState(txTask *TxTask, domains *libstate.SharedDomains) error {
-	var acc accounts.Account
-
->>>>>>> 9d351bde
 	for table, list := range txTask.WriteLists {
 		switch kv.Domain(table) {
 		case kv.AccountsDomain:
@@ -195,17 +179,10 @@
 func (rs *StateV3) Domains() *libstate.SharedDomains {
 	return rs.domains
 }
-<<<<<<< HEAD
 
 func (rs *StateV3) ApplyState4(ctx context.Context, txTask *TxTask, agg *libstate.AggregatorV3) error {
 	defer rs.domains.BatchHistoryWriteStart().BatchHistoryWriteEnd()
 
-=======
-
-func (rs *StateV3) ApplyState4(ctx context.Context, txTask *TxTask, agg *libstate.AggregatorV3) error {
-	defer rs.domains.BatchHistoryWriteStart().BatchHistoryWriteEnd()
-
->>>>>>> 9d351bde
 	rs.domains.SetTxNum(ctx, txTask.TxNum)
 
 	if err := rs.applyState(txTask, rs.domains); err != nil {
