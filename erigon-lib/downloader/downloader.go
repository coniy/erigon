/*
   Copyright 2021 Erigon contributors

   Licensed under the Apache License, Version 2.0 (the "License");
   you may not use this file except in compliance with the License.
   You may obtain a copy of the License at

       http://www.apache.org/licenses/LICENSE-2.0

   Unless required by applicable law or agreed to in writing, software
   distributed under the License is distributed on an "AS IS" BASIS,
   WITHOUT WARRANTIES OR CONDITIONS OF ANY KIND, either express or implied.
   See the License for the specific language governing permissions and
   limitations under the License.
*/

package downloader

import (
	"context"
	"errors"
	"fmt"
	"runtime"
	"strings"
	"sync"
	"sync/atomic"
	"time"

	"github.com/anacrolix/torrent"
	"github.com/anacrolix/torrent/metainfo"
	"github.com/anacrolix/torrent/storage"
	common2 "github.com/ledgerwatch/erigon-lib/common"
	"github.com/ledgerwatch/erigon-lib/common/datadir"
	"github.com/ledgerwatch/erigon-lib/downloader/downloadercfg"
	"github.com/ledgerwatch/erigon-lib/kv"
	"github.com/ledgerwatch/erigon-lib/kv/mdbx"
	"github.com/ledgerwatch/log/v3"
	"golang.org/x/exp/maps"
	"golang.org/x/sync/errgroup"
	"golang.org/x/sync/semaphore"
)

// Downloader - component which downloading historical files. Can use BitTorrent, or other protocols
type Downloader struct {
	db                kv.RwDB
	pieceCompletionDB storage.PieceCompletion
	torrentClient     *torrent.Client

	cfg *downloadercfg.Cfg

	statsLock *sync.RWMutex
	stats     AggStats

	folder storage.ClientImplCloser

	ctx          context.Context
	stopMainLoop context.CancelFunc
	wg           sync.WaitGroup

	webseeds  *WebSeeds
	logger    log.Logger
	verbosity log.Lvl
}

type AggStats struct {
	MetadataReady, FilesTotal int32
	PeersUnique               int32
	ConnectionsTotal          uint64

	Completed bool
	Progress  float32

	BytesCompleted, BytesTotal     uint64
	DroppedCompleted, DroppedTotal uint64

	BytesDownload, BytesUpload uint64
	UploadRate, DownloadRate   uint64
}

<<<<<<< HEAD
func New(ctx context.Context, cfg *downloadercfg.Cfg, dirs datadir.Dirs, logger log.Logger, verbosity log.Lvl) (*Downloader, error) {
	if err := datadir.ApplyMigrations(dirs); err != nil {
=======
func New(ctx context.Context, cfg *downloadercfg.Cfg, logger log.Logger, verbosity log.Lvl) (*Downloader, error) {
	// Application must never see partially-downloaded files
	// To provide such consistent view - downloader does:
	// add <datadir>/snapshots/tmp - then method .onComplete will remove this suffix
	// and App only work with <datadir>/snapshot s folder
	if dir.FileExist(cfg.SnapDir + "_tmp") { // migration from prev versions
		_ = os.Rename(cfg.SnapDir+"_tmp", filepath.Join(cfg.SnapDir, "tmp")) // ignore error, because maybe they are on different drive, or target folder already created manually, all is fine
	}
	if err := moveFromTmp(cfg.SnapDir); err != nil {
>>>>>>> 587b9fa9
		return nil, err
	}

	db, c, m, torrentClient, err := openClient(cfg.Dirs.Downloader, cfg.Dirs.Snap, cfg.ClientConfig)
	if err != nil {
		return nil, fmt.Errorf("openClient: %w", err)
	}

	peerID, err := readPeerID(db)
	if err != nil {
		return nil, fmt.Errorf("get peer id: %w", err)
	}
	cfg.ClientConfig.PeerID = string(peerID)
	if len(peerID) == 0 {
		if err = savePeerID(db, torrentClient.PeerID()); err != nil {
			return nil, fmt.Errorf("save peer id: %w", err)
		}
	}

	d := &Downloader{
		cfg:               cfg,
		db:                db,
		pieceCompletionDB: c,
		folder:            m,
		torrentClient:     torrentClient,
		statsLock:         &sync.RWMutex{},
		webseeds:          &WebSeeds{logger: logger},
		logger:            logger,
		verbosity:         verbosity,
	}
	d.ctx, d.stopMainLoop = context.WithCancel(ctx)

	if err := d.BuildTorrentFilesIfNeed(d.ctx); err != nil {
		return nil, err
	}
	if err := d.addTorrentFilesFromDisk(); err != nil {
		return nil, err
	}
	// CornerCase: no peers -> no anoncments to trackers -> no magnetlink resolution (but magnetlink has filename)
	// means we can start adding weebseeds without waiting for `<-t.GotInfo()`
	d.wg.Add(1)
	go func() {
		defer d.wg.Done()
		d.webseeds.Discover(d.ctx, d.cfg.WebSeedUrls, d.cfg.WebSeedFiles, d.cfg.Dirs.Snap)
		// webseeds.Discover may create new .torrent files on disk
		if err := d.addTorrentFilesFromDisk(); err != nil && !errors.Is(err, context.Canceled) {
			d.logger.Warn("[downloader] addTorrentFilesFromDisk", "err", err)
		}
		d.applyWebseeds()
	}()
	return d, nil
}

func (d *Downloader) MainLoopInBackground(silent bool) {
	d.wg.Add(1)
	go func() {
		defer d.wg.Done()
		if err := d.mainLoop(silent); err != nil {
			if !errors.Is(err, context.Canceled) {
				d.logger.Warn("[snapshots]", "err", err)
			}
		}
	}()
}

func (d *Downloader) mainLoop(silent bool) error {
	var sem = semaphore.NewWeighted(int64(d.cfg.DownloadSlots))

	d.wg.Add(1)
	go func() {
		defer d.wg.Done()

		// Torrents that are already taken care of
		torrentMap := map[metainfo.Hash]struct{}{}
		// First loop drops torrents that were downloaded or are already complete
		// This improves efficiency of download by reducing number of active torrent (empirical observation)
		for torrents := d.torrentClient.Torrents(); len(torrents) > 0; torrents = d.torrentClient.Torrents() {
			select {
			case <-d.ctx.Done():
				return
			default:
			}
			for _, t := range torrents {
				if _, already := torrentMap[t.InfoHash()]; already {
					continue
				}
				select {
				case <-d.ctx.Done():
					return
				case <-t.GotInfo():
				}
				if t.Complete.Bool() {
					atomic.AddUint64(&d.stats.DroppedCompleted, uint64(t.BytesCompleted()))
					atomic.AddUint64(&d.stats.DroppedTotal, uint64(t.Length()))
					t.Drop()
					torrentMap[t.InfoHash()] = struct{}{}
					continue
				}
				if err := sem.Acquire(d.ctx, 1); err != nil {
					return
				}
				t.AllowDataDownload()
				t.DownloadAll()
				torrentMap[t.InfoHash()] = struct{}{}
				d.wg.Add(1)
				go func(t *torrent.Torrent) {
					defer d.wg.Done()
					defer sem.Release(1)
					select {
					case <-d.ctx.Done():
						return
					case <-t.Complete.On():
					}
					atomic.AddUint64(&d.stats.DroppedCompleted, uint64(t.BytesCompleted()))
					atomic.AddUint64(&d.stats.DroppedTotal, uint64(t.Length()))
					t.Drop()
				}(t)
			}
		}
		atomic.StoreUint64(&d.stats.DroppedCompleted, 0)
		atomic.StoreUint64(&d.stats.DroppedTotal, 0)
		d.addTorrentFilesFromDisk()
		maps.Clear(torrentMap)
		for {
			torrents := d.torrentClient.Torrents()
			select {
			case <-d.ctx.Done():
				return
			default:
			}
			for _, t := range torrents {
				if _, already := torrentMap[t.InfoHash()]; already {
					continue
				}
				select {
				case <-d.ctx.Done():
					return
				case <-t.GotInfo():
				}
				if t.Complete.Bool() {
					torrentMap[t.InfoHash()] = struct{}{}
					continue
				}
				if err := sem.Acquire(d.ctx, 1); err != nil {
					return
				}
				t.AllowDataDownload()
				t.DownloadAll()
				torrentMap[t.InfoHash()] = struct{}{}
				d.wg.Add(1)
				go func(t *torrent.Torrent) {
					defer d.wg.Done()
					defer sem.Release(1)
					select {
					case <-d.ctx.Done():
						return
					case <-t.Complete.On():
					}
				}(t)
			}

			select {
			case <-d.ctx.Done():
				return
			case <-time.After(10 * time.Second):
			}
		}
	}()

	logEvery := time.NewTicker(20 * time.Second)
	defer logEvery.Stop()

	statInterval := 20 * time.Second
	statEvery := time.NewTicker(statInterval)
	defer statEvery.Stop()

	justCompleted := true
	for {
		select {
		case <-d.ctx.Done():
			return d.ctx.Err()
		case <-statEvery.C:
			d.ReCalcStats(statInterval)

		case <-logEvery.C:
			if silent {
				continue
			}

			stats := d.Stats()

			if stats.Completed {
				if justCompleted {
					justCompleted = false
					// force fsync of db. to not loose results of downloading on power-off
					_ = d.db.Update(d.ctx, func(tx kv.RwTx) error { return nil })
				}

				d.logger.Info("[snapshots] Seeding",
					"up", common2.ByteCount(stats.UploadRate)+"/s",
					"peers", stats.PeersUnique,
					"conns", stats.ConnectionsTotal,
					"files", stats.FilesTotal)
				continue
			}

			d.logger.Info("[snapshots] Downloading",
				"progress", fmt.Sprintf("%.2f%% %s/%s", stats.Progress, common2.ByteCount(stats.BytesCompleted), common2.ByteCount(stats.BytesTotal)),
				"download", common2.ByteCount(stats.DownloadRate)+"/s",
				"upload", common2.ByteCount(stats.UploadRate)+"/s",
				"peers", stats.PeersUnique,
				"conns", stats.ConnectionsTotal,
				"files", stats.FilesTotal)

			if stats.PeersUnique == 0 {
				ips := d.TorrentClient().BadPeerIPs()
				if len(ips) > 0 {
					d.logger.Info("[snapshots] Stats", "banned", ips)
				}
			}
		}
	}
}

func (d *Downloader) SnapDir() string { return d.cfg.Dirs.Snap }

func (d *Downloader) ReCalcStats(interval time.Duration) {
	//Call this methods outside of `statsLock` critical section, because they have own locks with contention
	torrents := d.torrentClient.Torrents()
	connStats := d.torrentClient.ConnStats()
	peers := make(map[torrent.PeerID]struct{}, 16)

	d.statsLock.Lock()
	defer d.statsLock.Unlock()
	prevStats, stats := d.stats, d.stats

	stats.Completed = true
	stats.BytesDownload = uint64(connStats.BytesReadUsefulIntendedData.Int64())
	stats.BytesUpload = uint64(connStats.BytesWrittenData.Int64())

	stats.BytesTotal, stats.BytesCompleted, stats.ConnectionsTotal, stats.MetadataReady = atomic.LoadUint64(&stats.DroppedTotal), atomic.LoadUint64(&stats.DroppedCompleted), 0, 0

	var zeroProgress []string
	var noMetadata []string
	for _, t := range torrents {
		select {
		case <-t.GotInfo():
			stats.MetadataReady++
			for _, peer := range t.PeerConns() {
				stats.ConnectionsTotal++
				peers[peer.PeerID] = struct{}{}
			}
			stats.BytesCompleted += uint64(t.BytesCompleted())
			stats.BytesTotal += uint64(t.Length())
			if !t.Complete.Bool() {
				progress := float32(float64(100) * (float64(t.BytesCompleted()) / float64(t.Length())))
				if progress == 0 {
					zeroProgress = append(zeroProgress, t.Name())
				} else {
					d.logger.Log(d.verbosity, "[snapshots] progress", "name", t.Name(), "progress", fmt.Sprintf("%.2f%%", progress))
				}
			}
		default:
			noMetadata = append(noMetadata, t.Name())
		}

		stats.Completed = stats.Completed && t.Complete.Bool()
	}
	if len(noMetadata) > 0 {
		if len(noMetadata) > 5 {
			noMetadata = append(noMetadata[:5], "...")
		}
		d.logger.Log(d.verbosity, "[downloader] no metadata yet", "files", strings.Join(noMetadata, ","))
	}
	if len(zeroProgress) > 0 {
		if len(zeroProgress) > 5 {
			zeroProgress = append(zeroProgress[:5], "...")
		}
		d.logger.Log(d.verbosity, "[downloader] no progress yet", "files", strings.Join(zeroProgress, ","))
	}

	stats.DownloadRate = (stats.BytesDownload - prevStats.BytesDownload) / uint64(interval.Seconds())
	stats.UploadRate = (stats.BytesUpload - prevStats.BytesUpload) / uint64(interval.Seconds())

	if stats.BytesTotal == 0 {
		stats.Progress = 0
	} else {
		stats.Progress = float32(float64(100) * (float64(stats.BytesCompleted) / float64(stats.BytesTotal)))
		if stats.Progress == 100 && !stats.Completed {
			stats.Progress = 99.99
		}
	}
	stats.PeersUnique = int32(len(peers))
	stats.FilesTotal = int32(len(torrents))

	d.stats = stats
}

func (d *Downloader) verifyFile(ctx context.Context, t *torrent.Torrent, completePieces *atomic.Uint64) error {
	select {
	case <-ctx.Done():
		return ctx.Err()
	case <-t.GotInfo():
	}

	g := &errgroup.Group{}
	for i := 0; i < t.NumPieces(); i++ {
		i := i
		g.Go(func() error {
			select {
			case <-ctx.Done():
				return ctx.Err()
			default:
			}

			t.Piece(i).VerifyData()
			completePieces.Add(1)
			return nil
		})
		//<-t.Complete.On()
	}
	return g.Wait()
}

func (d *Downloader) VerifyData(ctx context.Context) error {
	total := 0
	for _, t := range d.torrentClient.Torrents() {
		select {
		case <-t.GotInfo():
			total += t.NumPieces()
		default:
			continue
		}
	}

	completedPieces := &atomic.Uint64{}

	{
		d.logger.Info("[snapshots] Verify start")
		defer d.logger.Info("[snapshots] Verify done")
		ctx, cancel := context.WithCancel(ctx)
		defer cancel()
		logInterval := 20 * time.Second
		logEvery := time.NewTicker(logInterval)
		defer logEvery.Stop()
		d.wg.Add(1)
		go func() {
			defer d.wg.Done()
			for {
				select {
				case <-ctx.Done():
					return
				case <-logEvery.C:
					d.logger.Info("[snapshots] Verify", "progress", fmt.Sprintf("%.2f%%", 100*float64(completedPieces.Load())/float64(total)))
				}
			}
		}()
	}

	g, ctx := errgroup.WithContext(ctx)
	// torrent lib internally limiting amount of hashers per file
	// set limit here just to make load predictable, not to control Disk/CPU consumption
	g.SetLimit(runtime.GOMAXPROCS(-1) * 4)

	for _, t := range d.torrentClient.Torrents() {
		t := t
		g.Go(func() error {
			return d.verifyFile(ctx, t, completedPieces)
		})
	}

	g.Wait()
	// force fsync of db. to not loose results of validation on power-off
	return d.db.Update(context.Background(), func(tx kv.RwTx) error { return nil })
}

// AddNewSeedableFile decides what we do depending on wether we have the .seg file or the .torrent file
// have .torrent no .seg => get .seg file from .torrent
// have .seg no .torrent => get .torrent from .seg
func (d *Downloader) AddNewSeedableFile(ctx context.Context, name string) error {
	// if we don't have the torrent file we build it if we have the .seg file
	torrentFilePath, err := BuildTorrentIfNeed(ctx, name, d.SnapDir())
	if err != nil {
		return err
	}
	ts, err := loadTorrent(torrentFilePath)
	if err != nil {
		return err
	}
	_, err = addTorrentFile(ctx, ts, d.torrentClient)
	if err != nil {
		return fmt.Errorf("addTorrentFile: %w", err)
	}
	return nil
}

func (d *Downloader) exists(name string) bool {
	// Paranoic Mode on: if same file changed infoHash - skip it
	// use-cases:
	//	- release of re-compressed version of same file,
	//	- ErigonV1.24 produced file X, then ErigonV1.25 released with new compression algorithm and produced X with anouther infoHash.
	//		ErigonV1.24 node must keep using existing file instead of downloading new one.
	for _, t := range d.torrentClient.Torrents() {
		if t.Name() == name {
			return true
		}
	}
	return false
}
func (d *Downloader) AddInfoHashAsMagnetLink(ctx context.Context, infoHash metainfo.Hash, name string) error {
	if d.exists(name) {
		return nil
	}
	mi := &metainfo.MetaInfo{AnnounceList: Trackers}

	magnet := mi.Magnet(&infoHash, &metainfo.Info{Name: name})
	t, err := d.torrentClient.AddMagnet(magnet.String())
	if err != nil {
		//log.Warn("[downloader] add magnet link", "err", err)
		return err
	}
	t.DisallowDataDownload()
	t.AllowDataUpload()
	d.wg.Add(1)
	go func(t *torrent.Torrent) {
		defer d.wg.Done()
		select {
		case <-ctx.Done():
			return
		case <-t.GotInfo():
		}

		mi := t.Metainfo()
		if err := CreateTorrentFileIfNotExists(d.SnapDir(), t.Info(), &mi); err != nil {
			d.logger.Warn("[downloader] create torrent file", "err", err)
			return
		}
	}(t)
	//log.Debug("[downloader] downloaded both seg and torrent files", "hash", infoHash)
	return nil
}

func seedableFiles(dirs datadir.Dirs) ([]string, error) {
	files, err := seedableSegmentFiles(dirs.Snap)
	if err != nil {
		return nil, fmt.Errorf("seedableSegmentFiles: %w", err)
	}
	l1, err := seedableSnapshotsBySubDir(dirs.Snap, "idx")
	if err != nil {
		return nil, err
	}
	l2, err := seedableSnapshotsBySubDir(dirs.Snap, "history")
	if err != nil {
		return nil, err
	}
	l3, err := seedableSnapshotsBySubDir(dirs.Snap, "domain")
	if err != nil {
		return nil, err
	}
	files = append(append(append(files, l1...), l2...), l3...)
	return files, nil
}
func (d *Downloader) addTorrentFilesFromDisk() error {
	logEvery := time.NewTicker(20 * time.Second)
	defer logEvery.Stop()

	files, err := AllTorrentSpecs(d.cfg.Dirs)
	if err != nil {
		return err
	}
	for i, ts := range files {
		ws, _ := d.webseeds.ByFileName(ts.DisplayName)
		ts.Webseeds = append(ts.Webseeds, ws...)
		_, err := addTorrentFile(d.ctx, ts, d.torrentClient)
		if err != nil {
			return err
		}
		select {
		case <-logEvery.C:
			log.Info("[snapshots] Adding .torrent files from disk", "progress", fmt.Sprintf("%d/%d", i, len(files)))
		default:
		}
	}
	return nil
}
func (d *Downloader) BuildTorrentFilesIfNeed(ctx context.Context) error {
	return BuildTorrentFilesIfNeed(ctx, d.cfg.Dirs)
}
func (d *Downloader) Stats() AggStats {
	d.statsLock.RLock()
	defer d.statsLock.RUnlock()
	return d.stats
}

func (d *Downloader) Close() {
	d.stopMainLoop()
	d.wg.Wait()
	d.torrentClient.Close()
	if err := d.folder.Close(); err != nil {
		d.logger.Warn("[snapshots] folder.close", "err", err)
	}
	if err := d.pieceCompletionDB.Close(); err != nil {
		d.logger.Warn("[snapshots] pieceCompletionDB.close", "err", err)
	}
	d.db.Close()
}

func (d *Downloader) PeerID() []byte {
	peerID := d.torrentClient.PeerID()
	return peerID[:]
}

func (d *Downloader) StopSeeding(hash metainfo.Hash) error {
	t, ok := d.torrentClient.Torrent(hash)
	if !ok {
		return nil
	}
	ch := t.Closed()
	t.Drop()
	<-ch
	return nil
}

func (d *Downloader) TorrentClient() *torrent.Client { return d.torrentClient }

func openClient(dbDir, snapDir string, cfg *torrent.ClientConfig) (db kv.RwDB, c storage.PieceCompletion, m storage.ClientImplCloser, torrentClient *torrent.Client, err error) {
	db, err = mdbx.NewMDBX(log.New()).
		Label(kv.DownloaderDB).
		WithTableCfg(func(defaultBuckets kv.TableCfg) kv.TableCfg { return kv.DownloaderTablesCfg }).
		SyncPeriod(15 * time.Second).
		Path(dbDir).
		Open()
	if err != nil {
		return nil, nil, nil, nil, fmt.Errorf("torrentcfg.openClient: %w", err)
	}
	c, err = NewMdbxPieceCompletion(db)
	if err != nil {
		return nil, nil, nil, nil, fmt.Errorf("torrentcfg.NewMdbxPieceCompletion: %w", err)
	}
	m = storage.NewMMapWithCompletion(snapDir, c)
	cfg.DefaultStorage = m

	for retry := 0; retry < 5; retry++ {
		torrentClient, err = torrent.NewClient(cfg)
		if err == nil {
			break
		}
		time.Sleep(10 * time.Millisecond)
	}
	if err != nil {
		return nil, nil, nil, nil, fmt.Errorf("torrent.NewClient: %w", err)
	}

	return db, c, m, torrentClient, nil
}

func (d *Downloader) applyWebseeds() {
	logEvery := time.NewTicker(20 * time.Second)
	defer logEvery.Stop()
	torrents := d.TorrentClient().Torrents()
	var added int
	for _, t := range torrents {
		select {
		case <-d.ctx.Done():
		case <-logEvery.C:
			d.logger.Log(d.verbosity, "[snapshots] added webseed urls", "progress", fmt.Sprintf("%d/%d", added, len(torrents)))
		default:
		}

		urls, ok := d.webseeds.ByFileName(t.Name())
		if !ok {
			continue
		}
		t.AddWebSeeds(urls)
		added++
	}
	d.logger.Log(d.verbosity, "[snapshots] added webseed urls for", "files", added)
}<|MERGE_RESOLUTION|>--- conflicted
+++ resolved
@@ -77,20 +77,8 @@
 	UploadRate, DownloadRate   uint64
 }
 
-<<<<<<< HEAD
 func New(ctx context.Context, cfg *downloadercfg.Cfg, dirs datadir.Dirs, logger log.Logger, verbosity log.Lvl) (*Downloader, error) {
 	if err := datadir.ApplyMigrations(dirs); err != nil {
-=======
-func New(ctx context.Context, cfg *downloadercfg.Cfg, logger log.Logger, verbosity log.Lvl) (*Downloader, error) {
-	// Application must never see partially-downloaded files
-	// To provide such consistent view - downloader does:
-	// add <datadir>/snapshots/tmp - then method .onComplete will remove this suffix
-	// and App only work with <datadir>/snapshot s folder
-	if dir.FileExist(cfg.SnapDir + "_tmp") { // migration from prev versions
-		_ = os.Rename(cfg.SnapDir+"_tmp", filepath.Join(cfg.SnapDir, "tmp")) // ignore error, because maybe they are on different drive, or target folder already created manually, all is fine
-	}
-	if err := moveFromTmp(cfg.SnapDir); err != nil {
->>>>>>> 587b9fa9
 		return nil, err
 	}
 
