--- conflicted
+++ resolved
@@ -591,12 +591,7 @@
 	}
 
 	backend.sentriesClient, err = sentry_multi_client.NewMultiClient(
-<<<<<<< HEAD
 		backend.chainDB,
-		stack.Config().NodeName(),
-=======
-		chainKv,
->>>>>>> f3f47564
 		chainConfig,
 		backend.engine,
 		sentries,
