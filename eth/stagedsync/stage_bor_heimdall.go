package stagedsync

import (
	"bytes"
	"context"
	"encoding/binary"
	"encoding/json"
	"errors"
	"fmt"
	"math/big"
	"sort"
	"strconv"
	"time"

	lru "github.com/hashicorp/golang-lru/arc/v2"
	"github.com/ledgerwatch/log/v3"
	"golang.org/x/sync/errgroup"

	"github.com/ledgerwatch/erigon-lib/chain"
	"github.com/ledgerwatch/erigon-lib/common"
	libcommon "github.com/ledgerwatch/erigon-lib/common"
	"github.com/ledgerwatch/erigon-lib/kv"
	"github.com/ledgerwatch/erigon/accounts/abi"
	"github.com/ledgerwatch/erigon/consensus"
	"github.com/ledgerwatch/erigon/consensus/bor"
	"github.com/ledgerwatch/erigon/consensus/bor/contract"
	"github.com/ledgerwatch/erigon/consensus/bor/finality/generics"
	"github.com/ledgerwatch/erigon/consensus/bor/finality/whitelist"
	"github.com/ledgerwatch/erigon/consensus/bor/heimdall"
	"github.com/ledgerwatch/erigon/consensus/bor/heimdall/span"
	"github.com/ledgerwatch/erigon/consensus/bor/valset"
	"github.com/ledgerwatch/erigon/core/types"
	"github.com/ledgerwatch/erigon/dataflow"
	"github.com/ledgerwatch/erigon/eth/ethconfig/estimate"
	"github.com/ledgerwatch/erigon/eth/stagedsync/stages"
	"github.com/ledgerwatch/erigon/rlp"
	"github.com/ledgerwatch/erigon/turbo/services"
	"github.com/ledgerwatch/erigon/turbo/stages/headerdownload"
)

const (
	inmemorySnapshots       = 128  // Number of recent vote snapshots to keep in memory
	inmemorySignatures      = 4096 // Number of recent block signatures to keep in memory
	snapshotPersistInterval = 1024 // Number of blocks after which to persist the vote snapshot to the database
	extraVanity             = 32   // Fixed number of extra-data prefix bytes reserved for signer vanity
	extraSeal               = 65   // Fixed number of extra-data suffix bytes reserved for signer seal
)

var (
	ErrHeaderValidatorsLengthMismatch = errors.New("header validators length mismatch")
	ErrHeaderValidatorsBytesMismatch  = errors.New("header validators bytes mismatch")
)

type BorHeimdallCfg struct {
	db               kv.RwDB
	snapDb           kv.RwDB // Database to store and retrieve snapshot checkpoints
	miningState      MiningState
	chainConfig      chain.Config
	heimdallClient   heimdall.IHeimdallClient
	blockReader      services.FullBlockReader
	hd               *headerdownload.HeaderDownload
	penalize         func(context.Context, []headerdownload.PenaltyItem)
	stateReceiverABI abi.ABI
	loopBreakCheck   func(int) bool
	recents          *lru.ARCCache[libcommon.Hash, *bor.Snapshot]
	signatures       *lru.ARCCache[libcommon.Hash, libcommon.Address]
}

func StageBorHeimdallCfg(
	db kv.RwDB,
	snapDb kv.RwDB,
	miningState MiningState,
	chainConfig chain.Config,
	heimdallClient heimdall.IHeimdallClient,
	blockReader services.FullBlockReader,
	hd *headerdownload.HeaderDownload,
	penalize func(context.Context, []headerdownload.PenaltyItem),
	loopBreakCheck func(int) bool,
	recents *lru.ARCCache[libcommon.Hash, *bor.Snapshot],
	signatures *lru.ARCCache[libcommon.Hash, libcommon.Address],
) BorHeimdallCfg {
	return BorHeimdallCfg{
		db:               db,
		snapDb:           snapDb,
		miningState:      miningState,
		chainConfig:      chainConfig,
		heimdallClient:   heimdallClient,
		blockReader:      blockReader,
		hd:               hd,
		penalize:         penalize,
		stateReceiverABI: contract.StateReceiver(),
		loopBreakCheck:   loopBreakCheck,
		recents:          recents,
		signatures:       signatures,
	}
}

func BorHeimdallForward(
	s *StageState,
	u Unwinder,
	ctx context.Context,
	tx kv.RwTx,
	cfg BorHeimdallCfg,
	mine bool,
	logger log.Logger,
) (err error) {
	processStart := time.Now()

	if cfg.chainConfig.Bor == nil {
		return
	}
	if cfg.heimdallClient == nil {
		return
	}
	useExternalTx := tx != nil
	if !useExternalTx {
		var err error
		tx, err = cfg.db.BeginRw(ctx)
		if err != nil {
			return err
		}
		defer tx.Rollback()
	}

	var header *types.Header
	var headNumber uint64

	headNumber, err = stages.GetStageProgress(tx, stages.Headers)

	if err != nil {
		return err
	}

	service := whitelist.GetWhitelistingService()

	if generics.BorMilestoneRewind.Load() != nil && *generics.BorMilestoneRewind.Load() != 0 {
		unwindPoint := *generics.BorMilestoneRewind.Load()
		var reset uint64 = 0
		generics.BorMilestoneRewind.Store(&reset)

		if service != nil && unwindPoint < headNumber {
			header, err = cfg.blockReader.HeaderByNumber(ctx, tx, headNumber)
			logger.Debug("[BorHeimdall] Verification failed for header", "hash", header.Hash(), "height", headNumber, "err", err)
			cfg.penalize(ctx, []headerdownload.PenaltyItem{
				{Penalty: headerdownload.BadBlockPenalty, PeerID: cfg.hd.SourcePeerId(header.Hash())}})

			dataflow.HeaderDownloadStates.AddChange(headNumber, dataflow.HeaderInvalidated)
			if err := s.state.UnwindTo(unwindPoint, ForkReset(header.Hash()), tx); err != nil {
				return err
			}
			return fmt.Errorf("verification failed for header %d: %x", headNumber, header.Hash())
		}
	}

	if mine {
		minedHeader := cfg.miningState.MiningBlock.Header

		if minedHeadNumber := minedHeader.Number.Uint64(); minedHeadNumber > headNumber {
			// Whitelist service is called to check if the bor chain is
			// on the cannonical chain according to milestones
			if service != nil {
				if !service.IsValidChain(minedHeadNumber, []*types.Header{minedHeader}) {
					logger.Debug("[BorHeimdall] Verification failed for mined header", "hash", minedHeader.Hash(), "height", minedHeadNumber, "err", err)
					dataflow.HeaderDownloadStates.AddChange(minedHeadNumber, dataflow.HeaderInvalidated)
					if err := s.state.UnwindTo(minedHeadNumber-1, ForkReset(minedHeader.Hash()), tx); err != nil {
						return err
					}
					return fmt.Errorf("mining on a wrong fork %d:%x", minedHeadNumber, minedHeader.Hash())
				}
			}
		} else {
			return fmt.Errorf("attempting to mine %d, which is behind current head: %d", minedHeadNumber, headNumber)
		}
	}

	if err != nil {
		return fmt.Errorf("getting headers progress: %w", err)
	}

	if s.BlockNumber == headNumber {
		return nil
	}

	// Find out the latest event Id
	cursor, err := tx.Cursor(kv.BorEvents)
	if err != nil {
		return err
	}
	defer cursor.Close()
	k, _, err := cursor.Last()
	if err != nil {
		return err
	}

	var lastEventId uint64
	if k != nil {
		lastEventId = binary.BigEndian.Uint64(k)
	}
	type LastFrozen interface {
		LastFrozenEventID() uint64
		LastFrozenSpanID() uint64
	}
	snapshotLastEventId := cfg.blockReader.(LastFrozen).LastFrozenEventID()
	if snapshotLastEventId > lastEventId {
		lastEventId = snapshotLastEventId
	}
	sCursor, err := tx.Cursor(kv.BorSpans)
	if err != nil {
		return err
	}
	defer sCursor.Close()
	k, _, err = sCursor.Last()
	if err != nil {
		return err
	}
	var lastSpanId uint64
	if k != nil {
		lastSpanId = binary.BigEndian.Uint64(k)
	}
	snapshotLastSpanId := cfg.blockReader.(LastFrozen).LastFrozenSpanID()
	if snapshotLastSpanId > lastSpanId {
		lastSpanId = snapshotLastSpanId
	}
	var nextSpanId uint64
	if lastSpanId > 0 {
		nextSpanId = lastSpanId + 1
	}
	var endSpanID uint64
	if span.IDAt(headNumber) > 0 {
		endSpanID = span.IDAt(headNumber + 1)
	}

	if span.BlockInLastSprintOfSpan(headNumber, cfg.chainConfig.Bor) {
		endSpanID++
	}

	lastBlockNum := s.BlockNumber
	if cfg.blockReader.FrozenBorBlocks() > lastBlockNum {
		lastBlockNum = cfg.blockReader.FrozenBorBlocks()
	}
	recents, err := lru.NewARC[libcommon.Hash, *bor.Snapshot](inmemorySnapshots)
	if err != nil {
		return err
	}
	signatures, err := lru.NewARC[libcommon.Hash, libcommon.Address](inmemorySignatures)
	if err != nil {
		return err
	}
	chain := NewChainReaderImpl(&cfg.chainConfig, tx, cfg.blockReader, logger)

	var blockNum uint64
	var fetchTime time.Duration
	var eventRecords int

	logTimer := time.NewTicker(logInterval)
	defer logTimer.Stop()

	if endSpanID >= nextSpanId {
		logger.Info("["+s.LogPrefix()+"] Processing spans...", "from", nextSpanId, "to", endSpanID)
	}
	for spanID := nextSpanId; spanID <= endSpanID; spanID++ {
		if lastSpanId, err = fetchAndWriteSpans(ctx, spanID, tx, cfg.heimdallClient, s.LogPrefix(), logger); err != nil {
			return err
		}
	}
	if !mine {
		logger.Info("["+s.LogPrefix()+"] Processing sync events...", "from", lastBlockNum+1, "to", headNumber)
	}
	for blockNum = lastBlockNum + 1; blockNum <= headNumber; blockNum++ {
		select {
		default:
		case <-logTimer.C:
			logger.Info("["+s.LogPrefix()+"] StateSync Progress", "progress", blockNum, "lastSpanId", lastSpanId, "lastEventId", lastEventId, "total records", eventRecords, "fetch time", fetchTime, "process time", time.Since(processStart))
		}

		if !mine {
			header, err = cfg.blockReader.HeaderByNumber(ctx, tx, blockNum)
			if err != nil {
				return err
			}
			if header == nil {
				return fmt.Errorf("header not found: %d", blockNum)
			}

			// Whitelist service is called to check if the bor chain is
			// on the cannonical chain according to milestones
			if service != nil {
				if !service.IsValidChain(blockNum, []*types.Header{header}) {
					logger.Debug("["+s.LogPrefix()+"] Verification failed for header", "height", blockNum, "hash", header.Hash())
					cfg.penalize(ctx, []headerdownload.PenaltyItem{
						{Penalty: headerdownload.BadBlockPenalty, PeerID: cfg.hd.SourcePeerId(header.Hash())}})
					dataflow.HeaderDownloadStates.AddChange(blockNum, dataflow.HeaderInvalidated)
<<<<<<< HEAD
					if err := s.state.UnwindTo(blockNum-1, ForkReset(header.Hash()), tx); err != nil {
						return err
					}
					return fmt.Errorf("["+s.LogPrefix()+"] verification failed for header %d: %x", blockNum, header.Hash())
=======
					s.state.UnwindTo(blockNum-1, ForkReset(header.Hash()))
					return fmt.Errorf("verification failed for header %d: %x", blockNum, header.Hash())
				}
			}

			sprintLength := cfg.chainConfig.Bor.CalculateSprint(blockNum)
			spanID := span.IDAt(blockNum)
			if (spanID > 0) && ((blockNum+1)%sprintLength == 0) {
				if err = checkHeaderExtraData(u, ctx, chain, blockNum, header, cfg.chainConfig.Bor); err != nil {
					return err
>>>>>>> fc9dae17
				}
			}
		}

		if blockNum > 0 && blockNum%cfg.chainConfig.Bor.CalculateSprint(blockNum) == 0 {
			var callTime time.Duration
			var records int
			if lastEventId, records, callTime, err = fetchAndWriteBorEvents(ctx, cfg.blockReader, cfg.chainConfig.Bor, header, lastEventId, cfg.chainConfig.ChainID.String(), tx, cfg.heimdallClient, cfg.stateReceiverABI, s.LogPrefix(), logger); err != nil {
				return err
			}

			eventRecords += records
			fetchTime += callTime
		}

		var snap *bor.Snapshot

		if header != nil {
			if cfg.blockReader.BorSnapshots().SegmentsMin() == 0 {
				snap = loadSnapshot(blockNum, header.Hash(), cfg.chainConfig.Bor, recents, signatures, cfg.snapDb, logger)

				if snap == nil {
					snap, err = initValidatorSets(ctx, tx, cfg.blockReader, cfg.chainConfig.Bor,
						cfg.heimdallClient, chain, blockNum, recents, signatures, cfg.snapDb, logger, s.LogPrefix())

					if err != nil {
						return fmt.Errorf("can't initialise validator sets: %w", err)
					}
				}

				if err = persistValidatorSets(ctx, snap, u, tx, cfg.blockReader, cfg.chainConfig.Bor, chain, blockNum, header.Hash(), recents, signatures, cfg.snapDb, logger, s.LogPrefix()); err != nil {
					return fmt.Errorf("can't persist validator sets: %w", err)
				}
			}
		}

		if cfg.loopBreakCheck != nil && cfg.loopBreakCheck(int(blockNum-lastBlockNum)) {
			break
		}

	}

	if err = s.Update(tx, headNumber); err != nil {
		return err
	}

	if !useExternalTx {
		if err = tx.Commit(); err != nil {
			return err
		}
	}

	logger.Info("["+s.LogPrefix()+"] Sync events processed", "progress", blockNum-1, "lastSpanId", lastSpanId, "lastEventId", lastEventId, "total records", eventRecords, "fetch time", fetchTime, "process time", time.Since(processStart))

	return
}

func checkHeaderExtraData(
	u Unwinder,
	ctx context.Context,
	chain consensus.ChainHeaderReader,
	blockNum uint64,
	header *types.Header,
	config *chain.BorConfig,
) error {
	spanID := span.IDAt(blockNum + 1)
	spanBytes := chain.BorSpan(spanID)
	var sp span.HeimdallSpan
	if err := json.Unmarshal(spanBytes, &sp); err != nil {
		return err
	}
	producerSet := make([]*valset.Validator, len(sp.SelectedProducers))
	for i := range sp.SelectedProducers {
		producerSet[i] = &sp.SelectedProducers[i]
	}

	sort.Sort(valset.ValidatorsByAddress(producerSet))

	headerVals, err := valset.ParseValidators(bor.GetValidatorBytes(header, config))
	if err != nil {
		return err
	}

	if len(producerSet) != len(headerVals) {
		return ErrHeaderValidatorsLengthMismatch
	}

	for i, val := range producerSet {
		if !bytes.Equal(val.HeaderBytes(), headerVals[i].HeaderBytes()) {
			return ErrHeaderValidatorsBytesMismatch
		}
	}
	return nil
}

func fetchAndWriteBorEvents(
	ctx context.Context,
	blockReader services.FullBlockReader,
	config *chain.BorConfig,
	header *types.Header,
	lastEventId uint64,
	chainID string,
	tx kv.RwTx,
	heimdallClient heimdall.IHeimdallClient,
	stateReceiverABI abi.ABI,
	logPrefix string,
	logger log.Logger,
) (uint64, int, time.Duration, error) {
	fetchStart := time.Now()

	// Find out the latest eventId
	var (
		from uint64
		to   time.Time
	)

	if header == nil {
		return 0, 0, 0, fmt.Errorf("can't fetch events for nil header")
	}

	blockNum := header.Number.Uint64()

	if config.IsIndore(blockNum) {
		stateSyncDelay := config.CalculateStateSyncDelay(blockNum)
		to = time.Unix(int64(header.Time-stateSyncDelay), 0)
	} else {
		pHeader, err := blockReader.HeaderByNumber(ctx, tx, blockNum-config.CalculateSprint(blockNum))
		if err != nil {
			return lastEventId, 0, time.Since(fetchStart), err
		}
		to = time.Unix(int64(pHeader.Time), 0)
	}

	from = lastEventId + 1

	logger.Debug(
		fmt.Sprintf("[%s] Fetching state updates from Heimdall", logPrefix),
		"fromID", from,
		"to", to.Format(time.RFC3339),
	)

	eventRecords, err := heimdallClient.StateSyncEvents(ctx, from, to.Unix())

	if err != nil {
		return lastEventId, 0, time.Since(fetchStart), err
	}

	if config.OverrideStateSyncRecords != nil {
		if val, ok := config.OverrideStateSyncRecords[strconv.FormatUint(blockNum, 10)]; ok {
			eventRecords = eventRecords[0:val]
		}
	}

	if len(eventRecords) > 0 {
		var key, val [8]byte
		binary.BigEndian.PutUint64(key[:], blockNum)
		binary.BigEndian.PutUint64(val[:], lastEventId+1)
	}
	const method = "commitState"

	wroteIndex := false
	for i, eventRecord := range eventRecords {
		if eventRecord.ID <= lastEventId {
			continue
		}
		if lastEventId+1 != eventRecord.ID || eventRecord.ChainID != chainID || !eventRecord.Time.Before(to) {
			return lastEventId, i, time.Since(fetchStart), fmt.Errorf("invalid event record received blockNum=%d, eventId=%d (exp %d), chainId=%s (exp %s), time=%s (exp to %s)", blockNum, eventRecord.ID, lastEventId+1, eventRecord.ChainID, chainID, eventRecord.Time, to)
		}

		eventRecordWithoutTime := eventRecord.BuildEventRecord()

		recordBytes, err := rlp.EncodeToBytes(eventRecordWithoutTime)
		if err != nil {
			return lastEventId, i, time.Since(fetchStart), err
		}

		data, err := stateReceiverABI.Pack(method, big.NewInt(eventRecord.Time.Unix()), recordBytes)
		if err != nil {
			logger.Error(fmt.Sprintf("[%s] Unable to pack tx for commitState", logPrefix), "err", err)
			return lastEventId, i, time.Since(fetchStart), err
		}
		var eventIdBuf [8]byte
		binary.BigEndian.PutUint64(eventIdBuf[:], eventRecord.ID)
		if err = tx.Put(kv.BorEvents, eventIdBuf[:], data); err != nil {
			return lastEventId, i, time.Since(fetchStart), err
		}
		if !wroteIndex {
			var blockNumBuf [8]byte
			binary.BigEndian.PutUint64(blockNumBuf[:], blockNum)
			binary.BigEndian.PutUint64(eventIdBuf[:], eventRecord.ID)
			if err = tx.Put(kv.BorEventNums, blockNumBuf[:], eventIdBuf[:]); err != nil {
				return lastEventId, i, time.Since(fetchStart), err
			}
			wroteIndex = true
		}

		lastEventId++
	}

	return lastEventId, len(eventRecords), time.Since(fetchStart), nil
}

func fetchAndWriteSpans(
	ctx context.Context,
	spanId uint64,
	tx kv.RwTx,
	heimdallClient heimdall.IHeimdallClient,
	logPrefix string,
	logger log.Logger,
) (uint64, error) {
	response, err := heimdallClient.Span(ctx, spanId)
	if err != nil {
		return 0, err
	}
	spanBytes, err := json.Marshal(response)
	if err != nil {
		return 0, err
	}
	var spanIDBytes [8]byte
	binary.BigEndian.PutUint64(spanIDBytes[:], spanId)
	if err = tx.Put(kv.BorSpans, spanIDBytes[:], spanBytes); err != nil {
		return 0, err
	}
	logger.Debug(fmt.Sprintf("[%s] Wrote span", logPrefix), "id", spanId)
	return spanId, nil
}

func loadSnapshot(blockNum uint64, hash libcommon.Hash, config *chain.BorConfig, recents *lru.ARCCache[libcommon.Hash, *bor.Snapshot],
	signatures *lru.ARCCache[libcommon.Hash, libcommon.Address],
	snapDb kv.RwDB,
	logger log.Logger) *bor.Snapshot {

	if s, ok := recents.Get(hash); ok {
		return s
	}

	if blockNum%snapshotPersistInterval == 0 {
		if s, err := bor.LoadSnapshot(config, signatures, snapDb, hash); err == nil {
			logger.Trace("Loaded snapshot from disk", "number", blockNum, "hash", hash)
			return s
		}
	}

	return nil
}

func persistValidatorSets(
	ctx context.Context,
	snap *bor.Snapshot,
	u Unwinder,
	tx kv.Tx,
	blockReader services.FullBlockReader,
	config *chain.BorConfig,
	chain consensus.ChainHeaderReader,
	blockNum uint64,
	hash libcommon.Hash,
	recents *lru.ARCCache[libcommon.Hash, *bor.Snapshot],
	signatures *lru.ARCCache[libcommon.Hash, libcommon.Address],
	snapDb kv.RwDB,
	logger log.Logger,
	logPrefix string) error {

	logEvery := time.NewTicker(logInterval)
	defer logEvery.Stop()
	// Search for a snapshot in memory or on disk for checkpoints

	headers := make([]*types.Header, 0, 16)
	var parent *types.Header

	if s, ok := recents.Get(hash); ok {
		snap = s
	}

	//nolint:govet
	for snap == nil {
		// If an on-disk snapshot can be found, use that
		if blockNum%snapshotPersistInterval == 0 {
			if s, err := bor.LoadSnapshot(config, signatures, snapDb, hash); err == nil {
				logger.Trace("Loaded snapshot from disk", "number", blockNum, "hash", hash)

				snap = s

				break
			}
		}

		// No snapshot for this header, gather the header and move backward
		var header *types.Header
		// No explicit parents (or no more left), reach out to the database
		if parent != nil {
			header = parent
		} else if chain != nil {
			header = chain.GetHeader(hash, blockNum)
			//logger.Info(fmt.Sprintf("header %d %x => %+v\n", header.Number.Uint64(), header.Hash(), header))
		}

		if header == nil {
			return consensus.ErrUnknownAncestor
		}

		if blockNum == 0 {
			break
		}

		headers = append(headers, header)
		blockNum, hash = blockNum-1, header.ParentHash
		if chain != nil {
			parent = chain.GetHeader(hash, blockNum)
		}

		// If an in-memory snapshot was found, use that
		if s, ok := recents.Get(hash); ok {
			snap = s
			break
		}

		select {
		case <-logEvery.C:
			logger.Info(fmt.Sprintf("[%s] Gathering headers for validator proposer prorities (backwards)", logPrefix), "blockNum", blockNum)
		default:
		}
	}

	// check if snapshot is nil
	if snap == nil {
		return fmt.Errorf("unknown error while retrieving snapshot at block number %v", blockNum)
	}

	// Previous snapshot found, apply any pending headers on top of it
	for i := 0; i < len(headers)/2; i++ {
		headers[i], headers[len(headers)-1-i] = headers[len(headers)-1-i], headers[i]
	}

	if len(headers) > 0 {
		var err error
		if snap, err = snap.Apply(parent, headers, logger); err != nil {
			if snap != nil {
				var badHash common.Hash
				for _, header := range headers {
					if header.Number.Uint64() == snap.Number+1 {
						badHash = header.Hash()
						break
					}
				}
				if err := u.UnwindTo(snap.Number, BadBlock(badHash, err), tx); err != nil {
					return err
				}
			} else {
				return fmt.Errorf("snap.Apply %d, headers %d-%d: %w", blockNum, headers[0].Number.Uint64(), headers[len(headers)-1].Number.Uint64(), err)
			}
		}
	}

	recents.Add(snap.Hash, snap)

	// If we've generated a new persistent snapshot, save to disk
	if snap.Number%snapshotPersistInterval == 0 && len(headers) > 0 {
		if err := snap.Store(snapDb); err != nil {
			return fmt.Errorf("snap.Store: %w", err)
		}

		logger.Debug(fmt.Sprintf("[%s] Stored proposer snapshot to disk", logPrefix), "number", snap.Number, "hash", snap.Hash)
	}

	return nil
}

func initValidatorSets(
	ctx context.Context,
	tx kv.RwTx,
	blockReader services.FullBlockReader,
	config *chain.BorConfig,
	heimdallClient heimdall.IHeimdallClient,
	chain consensus.ChainHeaderReader,
	blockNum uint64,
	recents *lru.ARCCache[libcommon.Hash, *bor.Snapshot],
	signatures *lru.ARCCache[libcommon.Hash, libcommon.Address],
	snapDb kv.RwDB,
	logger log.Logger,
	logPrefix string) (*bor.Snapshot, error) {

	logEvery := time.NewTicker(logInterval)
	defer logEvery.Stop()

	var snap *bor.Snapshot

	// Special handling of the headers in the snapshot
	zeroHeader := chain.GetHeaderByNumber(0)
	if zeroHeader != nil {
		// get checkpoint data
		hash := zeroHeader.Hash()

		if zeroSnap := loadSnapshot(0, hash, config, recents, signatures, snapDb, logger); zeroSnap != nil {
			return nil, nil
		}

		// get validators and current span
		zeroSpanBytes, err := blockReader.Span(ctx, tx, 0)

		if err != nil {
			if _, err := fetchAndWriteSpans(ctx, 0, tx, heimdallClient, logPrefix, logger); err != nil {
				return nil, err
			}

			zeroSpanBytes, err = blockReader.Span(ctx, tx, 0)

			if err != nil {
				return nil, err
			}
		}

		if zeroSpanBytes == nil {
			return nil, fmt.Errorf("zero span not found")
		}

		var zeroSpan span.HeimdallSpan
		if err = json.Unmarshal(zeroSpanBytes, &zeroSpan); err != nil {
			return nil, err
		}

		// new snap shot
		snap = bor.NewSnapshot(config, signatures, 0, hash, zeroSpan.ValidatorSet.Validators, logger)
		if err := snap.Store(snapDb); err != nil {
			return nil, fmt.Errorf("snap.Store (0): %w", err)
		}
		logger.Debug(fmt.Sprintf("[%s] Stored proposer snapshot to disk", logPrefix), "number", 0, "hash", hash)
		g := errgroup.Group{}
		g.SetLimit(estimate.AlmostAllCPUs())
		defer g.Wait()

		batchSize := 128 // must be < inmemorySignatures
		initialHeaders := make([]*types.Header, 0, batchSize)
		parentHeader := zeroHeader
		for i := uint64(1); i <= blockNum; i++ {
			header := chain.GetHeaderByNumber(i)
			{
				// `snap.apply` bottleneck - is recover of signer.
				// to speedup: recover signer in background goroutines and save in `sigcache`
				// `batchSize` < `inmemorySignatures`: means all current batch will fit in cache - and `snap.apply` will find it there.
				g.Go(func() error {
					if header == nil {
						return nil
					}
					_, _ = bor.Ecrecover(header, signatures, config)
					return nil
				})
			}
			if header == nil {
				return nil, fmt.Errorf("missing header persisting validator sets: (inside loop at %d)", i)
			}
			initialHeaders = append(initialHeaders, header)
			if len(initialHeaders) == cap(initialHeaders) {
				if snap, err = snap.Apply(parentHeader, initialHeaders, logger); err != nil {
					return nil, fmt.Errorf("snap.Apply (inside loop): %w", err)
				}
				parentHeader = initialHeaders[len(initialHeaders)-1]
				initialHeaders = initialHeaders[:0]
			}
			select {
			case <-logEvery.C:
				logger.Info(fmt.Sprintf("[%s] Computing validator proposer prorities (forward)", logPrefix), "blockNum", i)
			default:
			}
		}
		if snap, err = snap.Apply(parentHeader, initialHeaders, logger); err != nil {
			return nil, fmt.Errorf("snap.Apply (outside loop): %w", err)
		}
	}

	return snap, nil
}

func BorHeimdallUnwind(u *UnwindState, ctx context.Context, s *StageState, tx kv.RwTx, cfg BorHeimdallCfg) (err error) {
	if cfg.chainConfig.Bor == nil {
		return
	}
	useExternalTx := tx != nil
	if !useExternalTx {
		tx, err = cfg.db.BeginRw(ctx)
		if err != nil {
			return err
		}
		defer tx.Rollback()
	}
	cursor, err := tx.RwCursor(kv.BorEventNums)
	if err != nil {
		return err
	}
	defer cursor.Close()
	var blockNumBuf [8]byte
	binary.BigEndian.PutUint64(blockNumBuf[:], u.UnwindPoint+1)
	k, v, err := cursor.Seek(blockNumBuf[:])
	if err != nil {
		return err
	}
	if k != nil {
		// v is the encoding of the first eventId to be removed
		eventCursor, err := tx.RwCursor(kv.BorEvents)
		if err != nil {
			return err
		}
		defer eventCursor.Close()
		for v, _, err = eventCursor.Seek(v); err == nil && v != nil; v, _, err = eventCursor.Next() {
			if err = eventCursor.DeleteCurrent(); err != nil {
				return err
			}
		}
		if err != nil {
			return err
		}
	}
	for ; err == nil && k != nil; k, _, err = cursor.Next() {
		if err = cursor.DeleteCurrent(); err != nil {
			return err
		}
	}
	if err != nil {
		return err
	}
	// Removing spans
	spanCursor, err := tx.RwCursor(kv.BorSpans)
	if err != nil {
		return err
	}
	defer spanCursor.Close()
	lastSpanToKeep := span.IDAt(u.UnwindPoint)
	var spanIdBytes [8]byte
	binary.BigEndian.PutUint64(spanIdBytes[:], lastSpanToKeep+1)
	for k, _, err = spanCursor.Seek(spanIdBytes[:]); err == nil && k != nil; k, _, err = spanCursor.Next() {
		if err = spanCursor.DeleteCurrent(); err != nil {
			return err
		}
	}

	if err = u.Done(tx); err != nil {
		return err
	}
	if !useExternalTx {
		if err = tx.Commit(); err != nil {
			return err
		}
	}
	return
}

func BorHeimdallPrune(s *PruneState, ctx context.Context, tx kv.RwTx, cfg BorHeimdallCfg) (err error) {
	if cfg.chainConfig.Bor == nil {
		return
	}
	return
}<|MERGE_RESOLUTION|>--- conflicted
+++ resolved
@@ -290,13 +290,9 @@
 					cfg.penalize(ctx, []headerdownload.PenaltyItem{
 						{Penalty: headerdownload.BadBlockPenalty, PeerID: cfg.hd.SourcePeerId(header.Hash())}})
 					dataflow.HeaderDownloadStates.AddChange(blockNum, dataflow.HeaderInvalidated)
-<<<<<<< HEAD
 					if err := s.state.UnwindTo(blockNum-1, ForkReset(header.Hash()), tx); err != nil {
 						return err
 					}
-					return fmt.Errorf("["+s.LogPrefix()+"] verification failed for header %d: %x", blockNum, header.Hash())
-=======
-					s.state.UnwindTo(blockNum-1, ForkReset(header.Hash()))
 					return fmt.Errorf("verification failed for header %d: %x", blockNum, header.Hash())
 				}
 			}
@@ -306,7 +302,6 @@
 			if (spanID > 0) && ((blockNum+1)%sprintLength == 0) {
 				if err = checkHeaderExtraData(u, ctx, chain, blockNum, header, cfg.chainConfig.Bor); err != nil {
 					return err
->>>>>>> fc9dae17
 				}
 			}
 		}
