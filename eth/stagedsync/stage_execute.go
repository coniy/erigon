--- conflicted
+++ resolved
@@ -11,6 +11,7 @@
 
 	"github.com/c2h5oh/datasize"
 	"github.com/ledgerwatch/log/v3"
+	"golang.org/x/sync/errgroup"
 
 	"github.com/ledgerwatch/erigon-lib/chain"
 	"github.com/ledgerwatch/erigon-lib/common"
@@ -24,12 +25,6 @@
 	"github.com/ledgerwatch/erigon-lib/kv/rawdbv3"
 	"github.com/ledgerwatch/erigon-lib/kv/temporal/historyv2"
 	libstate "github.com/ledgerwatch/erigon-lib/state"
-<<<<<<< HEAD
-=======
-	"github.com/ledgerwatch/log/v3"
-	"golang.org/x/sync/errgroup"
-
->>>>>>> 7c89afcb
 	"github.com/ledgerwatch/erigon/common/changeset"
 	"github.com/ledgerwatch/erigon/common/dbutils"
 	"github.com/ledgerwatch/erigon/common/math"
@@ -294,12 +289,7 @@
 	//}()
 
 	parallel := initialCycle && tx == nil
-<<<<<<< HEAD
-	if err := ExecV3(ctx, s, u, workersCount, cfg, tx, parallel, logPrefix, to); err != nil {
-=======
-	if err := ExecV3(ctx, s, u, workersCount, cfg, tx, parallel, logPrefix,
-		to, logger); err != nil {
->>>>>>> 7c89afcb
+	if err := ExecV3(ctx, s, u, workersCount, cfg, tx, parallel, logPrefix, to, logger); err != nil {
 		return fmt.Errorf("ExecV3: %w", err)
 	}
 	return nil
@@ -325,8 +315,7 @@
 	return
 }
 
-<<<<<<< HEAD
-func unwindExec3(u *UnwindState, s *StageState, tx kv.RwTx, ctx context.Context, cfg ExecuteBlockCfg, accumulator *shards.Accumulator) (err error) {
+func unwindExec3(u *UnwindState, s *StageState, tx kv.RwTx, ctx context.Context, cfg ExecuteBlockCfg, accumulator *shards.Accumulator, logger log.Logger) (err error) {
 	defer func() {
 		if tx != nil {
 			fmt.Printf("after unwind exec: %d->%d\n", u.CurrentBlockNumber, u.UnwindPoint)
@@ -342,14 +331,9 @@
 
 	agg := cfg.agg
 	agg.SetLogPrefix(s.LogPrefix())
-	rs := state.NewStateV3(agg.SharedDomains())
+	rs := state.NewStateV3(agg.SharedDomains(), logger)
 	//rs := state.NewStateV3(tx.(*temporal.Tx).Agg().SharedDomains())
 
-=======
-func unwindExec3(u *UnwindState, s *StageState, tx kv.RwTx, ctx context.Context, cfg ExecuteBlockCfg, accumulator *shards.Accumulator, logger log.Logger) (err error) {
-	cfg.agg.SetLogPrefix(s.LogPrefix())
-	rs := state.NewStateV3(cfg.dirs.Tmp, logger)
->>>>>>> 7c89afcb
 	// unwind all txs of u.UnwindPoint block. 1 txn in begin/end of block - system txs
 	txNum, err := rawdbv3.TxNums.Min(tx, u.UnwindPoint+1)
 	if err != nil {
@@ -711,13 +695,9 @@
 	logPrefix := u.LogPrefix()
 	logger.Info(fmt.Sprintf("[%s] Unwind Execution", logPrefix), "from", s.BlockNumber, "to", u.UnwindPoint)
 
-<<<<<<< HEAD
 	fmt.Printf("unwindExecutionStage: u.UnwindPoint=%d, s.BlockNumber=%d\n", u.UnwindPoint, s.BlockNumber)
 
-	if err = unwindExecutionStage(u, s, tx, ctx, cfg, initialCycle); err != nil {
-=======
 	if err = unwindExecutionStage(u, s, tx, ctx, cfg, initialCycle, logger); err != nil {
->>>>>>> 7c89afcb
 		return err
 	}
 	if err = u.Done(tx); err != nil {
