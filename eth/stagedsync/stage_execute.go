--- conflicted
+++ resolved
@@ -139,12 +139,8 @@
 	writeCallTraces bool,
 	initialCycle bool,
 	stateStream bool,
-<<<<<<< HEAD
+	logger log.Logger,
 ) (err error) {
-=======
-	logger log.Logger,
-) error {
->>>>>>> 23f53776
 	blockNum := block.NumberU64()
 	stateReader, stateWriter, err := newStateReaderWriter(batch, tx, block, writeChangesets, cfg.accumulator, cfg.blockReader, initialCycle, stateStream)
 	if err != nil {
@@ -494,12 +490,8 @@
 		writeChangeSets := nextStagesExpectData || blockNum > cfg.prune.History.PruneTo(to)
 		writeReceipts := nextStagesExpectData || blockNum > cfg.prune.Receipts.PruneTo(to)
 		writeCallTraces := nextStagesExpectData || blockNum > cfg.prune.CallTraces.PruneTo(to)
-<<<<<<< HEAD
-
-		if err = executeBlock(block, tx, batch, cfg, *cfg.vmConfig, writeChangeSets, writeReceipts, writeCallTraces, initialCycle, stateStream); err != nil {
-=======
+
 		if err = executeBlock(block, tx, batch, cfg, *cfg.vmConfig, writeChangeSets, writeReceipts, writeCallTraces, initialCycle, stateStream, logger); err != nil {
->>>>>>> 23f53776
 			if !errors.Is(err, context.Canceled) {
 				logger.Warn(fmt.Sprintf("[%s] Execution failed", logPrefix), "block", blockNum, "hash", block.Hash().String(), "err", err)
 				if cfg.hd != nil {
