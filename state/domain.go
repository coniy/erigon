--- conflicted
+++ resolved
@@ -175,12 +175,8 @@
 		keysTable: keysTable,
 		valsTable: valsTable,
 		files:     btree2.NewBTreeGOptions[*filesItem](filesItemLess, btree2.Options{Degree: 128, NoLocks: false}),
-<<<<<<< HEAD
 		stats:     DomainStats{FilesQueries: &atomic.Uint64{}, TotalQueries: &atomic.Uint64{}},
-=======
-		stats:     DomainStats{HistoryQueries: &atomic.Uint64{}, TotalQueries: &atomic.Uint64{}},
 		logger:    logger,
->>>>>>> 1a7aac33
 	}
 	d.roFiles.Store(&[]ctxItem{})
 
@@ -1469,11 +1465,7 @@
 		}
 		cur, err := reader.Seek(filekey)
 		if err != nil {
-<<<<<<< HEAD
-			//log.Warn("failed to read from file", "file", reader.FileName(), "err", err)
-=======
-			dc.d.logger.Warn("failed to read from file", "file", reader.FileName(), "err", err)
->>>>>>> 1a7aac33
+			//dc.d.logger.Warn("failed to read from file", "file", reader.FileName(), "err", err)
 			continue
 		}
 
