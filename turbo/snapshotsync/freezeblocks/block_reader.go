package freezeblocks

import (
	"bytes"
	"context"
	"encoding/binary"
	"errors"
	"fmt"
	"math"
	"sort"

	"github.com/ledgerwatch/erigon-lib/common/hexutility"
	"github.com/ledgerwatch/log/v3"

	"github.com/ledgerwatch/erigon-lib/common"
	"github.com/ledgerwatch/erigon-lib/common/dbg"
	"github.com/ledgerwatch/erigon-lib/common/length"
	"github.com/ledgerwatch/erigon-lib/downloader/snaptype"
	"github.com/ledgerwatch/erigon-lib/gointerfaces"
	"github.com/ledgerwatch/erigon-lib/gointerfaces/remote"
	"github.com/ledgerwatch/erigon-lib/kv"
	"github.com/ledgerwatch/erigon-lib/recsplit"
	"github.com/ledgerwatch/erigon/core/rawdb"
	"github.com/ledgerwatch/erigon/core/types"
	"github.com/ledgerwatch/erigon/eth/ethconfig"
	"github.com/ledgerwatch/erigon/polygon/heimdall"
	"github.com/ledgerwatch/erigon/rlp"
	"github.com/ledgerwatch/erigon/turbo/services"
)

var SpanNotFoundErr = errors.New("span not found")

type RemoteBlockReader struct {
	client remote.ETHBACKENDClient
}

func (r *RemoteBlockReader) CanPruneTo(uint64) uint64 {
	panic("not implemented")
}
func (r *RemoteBlockReader) CurrentBlock(db kv.Tx) (*types.Block, error) {
	headHash := rawdb.ReadHeadBlockHash(db)
	headNumber := rawdb.ReadHeaderNumber(db, headHash)
	if headNumber == nil {
		return nil, nil
	}
	block, _, err := r.BlockWithSenders(context.Background(), db, headHash, *headNumber)
	return block, err
}
func (r *RemoteBlockReader) RawTransactions(ctx context.Context, tx kv.Getter, fromBlock, toBlock uint64) (txs [][]byte, err error) {
	panic("not implemented")
}

func (r *RemoteBlockReader) FirstTxnNumNotInSnapshots() uint64 {
	panic("not implemented")
}

func (r *RemoteBlockReader) ReadAncestor(db kv.Getter, hash common.Hash, number, ancestor uint64, maxNonCanonical *uint64) (common.Hash, uint64) {
	panic("not implemented")
}
func (r *RemoteBlockReader) HeadersRange(ctx context.Context, walker func(header *types.Header) error) error {
	panic("not implemented")
}

func (r *RemoteBlockReader) Integrity(_ context.Context) error {
	panic("not implemented")
}

func (r *RemoteBlockReader) BadHeaderNumber(ctx context.Context, tx kv.Getter, hash common.Hash) (blockHeight *uint64, err error) {
	return rawdb.ReadBadHeaderNumber(tx, hash)
}

func (r *RemoteBlockReader) BlockByNumber(ctx context.Context, db kv.Tx, number uint64) (*types.Block, error) {
	hash, err := r.CanonicalHash(ctx, db, number)
	if err != nil {
		return nil, fmt.Errorf("failed ReadCanonicalHash: %w", err)
	}
	if hash == (common.Hash{}) {
		return nil, nil
	}
	block, _, err := r.BlockWithSenders(ctx, db, hash, number)
	return block, err
}
func (r *RemoteBlockReader) BlockByHash(ctx context.Context, db kv.Tx, hash common.Hash) (*types.Block, error) {
	number := rawdb.ReadHeaderNumber(db, hash)
	if number == nil {
		return nil, nil
	}
	block, _, err := r.BlockWithSenders(ctx, db, hash, *number)
	return block, err
}
func (r *RemoteBlockReader) HeaderByNumber(ctx context.Context, tx kv.Getter, blockHeight uint64) (*types.Header, error) {
	canonicalHash, err := rawdb.ReadCanonicalHash(tx, blockHeight)
	if err != nil {
		return nil, err
	}
	block, _, err := r.BlockWithSenders(ctx, tx, canonicalHash, blockHeight)
	if err != nil {
		return nil, err
	}
	return block.Header(), nil
}

func (r *RemoteBlockReader) Snapshots() services.BlockSnapshots    { panic("not implemented") }
func (r *RemoteBlockReader) BorSnapshots() services.BlockSnapshots { panic("not implemented") }
func (r *RemoteBlockReader) FrozenBlocks() uint64                  { panic("not supported") }
func (r *RemoteBlockReader) FrozenBorBlocks() uint64               { panic("not supported") }
func (r *RemoteBlockReader) FrozenFiles() (list []string)          { panic("not supported") }
func (r *RemoteBlockReader) FreezingCfg() ethconfig.BlocksFreezing { panic("not supported") }

func (r *RemoteBlockReader) HeaderByHash(ctx context.Context, tx kv.Getter, hash common.Hash) (*types.Header, error) {
	blockNum := rawdb.ReadHeaderNumber(tx, hash)
	if blockNum == nil {
		return nil, nil
	}
	block, _, err := r.BlockWithSenders(ctx, tx, hash, *blockNum)
	if err != nil {
		return nil, err
	}
	return block.Header(), nil
}

func (r *RemoteBlockReader) CanonicalHash(ctx context.Context, tx kv.Getter, blockHeight uint64) (common.Hash, error) {
	return rawdb.ReadCanonicalHash(tx, blockHeight)
}

var _ services.FullBlockReader = &RemoteBlockReader{}

func NewRemoteBlockReader(client remote.ETHBACKENDClient) *RemoteBlockReader {
	return &RemoteBlockReader{client}
}

func (r *RemoteBlockReader) TxnLookup(ctx context.Context, tx kv.Getter, txnHash common.Hash) (uint64, bool, error) {
	reply, err := r.client.TxnLookup(ctx, &remote.TxnLookupRequest{TxnHash: gointerfaces.ConvertHashToH256(txnHash)})
	if err != nil {
		return 0, false, err
	}
	if reply == nil {
		return 0, false, nil
	}
	return reply.BlockNumber, true, nil
}

func (r *RemoteBlockReader) TxnByIdxInBlock(ctx context.Context, tx kv.Getter, blockNum uint64, i int) (txn types.Transaction, err error) {
	canonicalHash, err := r.CanonicalHash(ctx, tx, blockNum)
	if err != nil {
		return nil, err
	}
	b, err := r.BodyWithTransactions(ctx, tx, canonicalHash, blockNum)
	if err != nil {
		return nil, err
	}
	if b == nil {
		return nil, nil
	}
	if i < 0 {
		return nil, nil
	}
	if len(b.Transactions) <= i {
		return nil, nil
	}
	return b.Transactions[i], nil
}

func (r *RemoteBlockReader) HasSenders(ctx context.Context, _ kv.Getter, hash common.Hash, blockHeight uint64) (bool, error) {
	panic("HasSenders is low-level method, don't use it in RPCDaemon")
}

func (r *RemoteBlockReader) BlockWithSenders(ctx context.Context, _ kv.Getter, hash common.Hash, blockHeight uint64) (block *types.Block, senders []common.Address, err error) {
	reply, err := r.client.Block(ctx, &remote.BlockRequest{BlockHash: gointerfaces.ConvertHashToH256(hash), BlockHeight: blockHeight})
	if err != nil {
		return nil, nil, err
	}

	block = &types.Block{}
	err = rlp.Decode(bytes.NewReader(reply.BlockRlp), block)
	if err != nil {
		return nil, nil, err
	}
	senders = make([]common.Address, len(reply.Senders)/20)
	for i := range senders {
		senders[i].SetBytes(reply.Senders[i*20 : (i+1)*20])
	}
	if len(senders) == block.Transactions().Len() { //it's fine if no senders provided - they can be lazy recovered
		block.SendersToTxs(senders)
	}
	return block, senders, nil
}

func (r *RemoteBlockReader) IterateFrozenBodies(_ func(blockNum uint64, baseTxNum uint64, txAmount uint64) error) error {
	panic("not implemented")
}

func (r *RemoteBlockReader) Header(ctx context.Context, tx kv.Getter, hash common.Hash, blockHeight uint64) (*types.Header, error) {
	block, _, err := r.BlockWithSenders(ctx, tx, hash, blockHeight)
	if err != nil {
		return nil, err
	}
	if block == nil {
		return nil, nil
	}
	return block.Header(), nil
}
func (r *RemoteBlockReader) Body(ctx context.Context, tx kv.Getter, hash common.Hash, blockHeight uint64) (body *types.Body, txAmount uint32, err error) {
	block, _, err := r.BlockWithSenders(ctx, tx, hash, blockHeight)
	if err != nil {
		return nil, 0, err
	}
	if block == nil {
		return nil, 0, nil
	}
	return block.Body(), uint32(len(block.Body().Transactions)), nil
}
func (r *RemoteBlockReader) BodyWithTransactions(ctx context.Context, tx kv.Getter, hash common.Hash, blockHeight uint64) (body *types.Body, err error) {
	block, _, err := r.BlockWithSenders(ctx, tx, hash, blockHeight)
	if err != nil {
		return nil, err
	}
	if block == nil {
		return nil, nil
	}
	return block.Body(), nil
}

func (r *RemoteBlockReader) BodyRlp(ctx context.Context, tx kv.Getter, hash common.Hash, blockHeight uint64) (bodyRlp rlp.RawValue, err error) {
	body, err := r.BodyWithTransactions(ctx, tx, hash, blockHeight)
	if err != nil {
		return nil, err
	}
	bodyRlp, err = rlp.EncodeToBytes(body)
	if err != nil {
		return nil, err
	}
	return bodyRlp, nil
}

func (r *RemoteBlockReader) LastEventId(ctx context.Context, tx kv.Tx) (uint64, bool, error) {
	return 0, false, fmt.Errorf("not implemented")
}

func (r *RemoteBlockReader) EventLookup(ctx context.Context, tx kv.Getter, txnHash common.Hash) (uint64, bool, error) {
	reply, err := r.client.BorEvent(ctx, &remote.BorEventRequest{BorTxHash: gointerfaces.ConvertHashToH256(txnHash)})
	if err != nil {
		return 0, false, err
	}
	if reply == nil || len(reply.EventRlps) == 0 {
		return 0, false, nil
	}
	return reply.BlockNumber, true, nil
}

func (r *RemoteBlockReader) EventsByBlock(ctx context.Context, tx kv.Tx, hash common.Hash, blockHeight uint64) ([]rlp.RawValue, error) {
	borTxnHash := types.ComputeBorTxHash(blockHeight, hash)
	reply, err := r.client.BorEvent(ctx, &remote.BorEventRequest{BorTxHash: gointerfaces.ConvertHashToH256(borTxnHash)})
	if err != nil {
		return nil, err
	}
	result := make([]rlp.RawValue, len(reply.EventRlps))
	for i, r := range reply.EventRlps {
		result[i] = rlp.RawValue(r)
	}
	return result, nil
}
func (r *RemoteBlockReader) BorStartEventID(ctx context.Context, tx kv.Tx, hash common.Hash, blockHeight uint64) (uint64, error) {
	panic("not implemented")
}

func (r *RemoteBlockReader) LastFrozenEventId() uint64 {
	panic("not implemented")
}

func (r *RemoteBlockReader) Span(_ context.Context, _ kv.Getter, _ uint64) ([]byte, error) {
	panic("not implemented")
}

func (r *RemoteBlockReader) LastSpanId(_ context.Context, _ kv.Tx) (uint64, bool, error) {
	panic("not implemented")
}

func (r *RemoteBlockReader) LastFrozenSpanId() uint64 {
	panic("not implemented")
}

func (r *RemoteBlockReader) LastMilestoneId(ctx context.Context, tx kv.Tx) (uint64, bool, error) {
	return 0, false, fmt.Errorf("not implemented")
}

func (r *RemoteBlockReader) Milestone(ctx context.Context, tx kv.Getter, spanId uint64) ([]byte, error) {
	return nil, nil
}

func (r *RemoteBlockReader) LastCheckpointId(ctx context.Context, tx kv.Tx) (uint64, bool, error) {
	return 0, false, fmt.Errorf("not implemented")
}

func (r *RemoteBlockReader) Checkpoint(ctx context.Context, tx kv.Getter, spanId uint64) ([]byte, error) {
	return nil, nil
}

// BlockReader can read blocks from db and snapshots
type BlockReader struct {
	sn    *RoSnapshots
	borSn *BorRoSnapshots
}

func NewBlockReader(snapshots services.BlockSnapshots, borSnapshots services.BlockSnapshots) *BlockReader {
	borSn, _ := borSnapshots.(*BorRoSnapshots)
	sn, _ := snapshots.(*RoSnapshots)
	return &BlockReader{sn: sn, borSn: borSn}
}

func (r *BlockReader) CanPruneTo(currentBlockInDB uint64) uint64 {
	return CanDeleteTo(currentBlockInDB, r.sn.BlocksAvailable())
}
func (r *BlockReader) Snapshots() services.BlockSnapshots { return r.sn }
func (r *BlockReader) BorSnapshots() services.BlockSnapshots {
	if r.borSn != nil {
		return r.borSn
	}

	return nil
}

func (r *BlockReader) FrozenBlocks() uint64 { return r.sn.BlocksAvailable() }
func (r *BlockReader) FrozenBorBlocks() uint64 {
	if r.borSn != nil {
		return r.borSn.BlocksAvailable()
	}
	return 0
}
func (r *BlockReader) FrozenFiles() []string {
	files := r.sn.Files()
	if r.borSn != nil {
		files = append(files, r.borSn.Files()...)
	}
	sort.Strings(files)
	return files
}
func (r *BlockReader) FreezingCfg() ethconfig.BlocksFreezing { return r.sn.Cfg() }

func (r *BlockReader) HeadersRange(ctx context.Context, walker func(header *types.Header) error) error {
	return ForEachHeader(ctx, r.sn, walker)
}

func (r *BlockReader) HeaderByNumber(ctx context.Context, tx kv.Getter, blockHeight uint64) (h *types.Header, err error) {
	if tx != nil {
		blockHash, err := rawdb.ReadCanonicalHash(tx, blockHeight)
		if err != nil {
			return nil, err
		}
		if blockHash == (common.Hash{}) {
			return nil, nil
		}
		h = rawdb.ReadHeader(tx, blockHash, blockHeight)
		if h != nil {
			return h, nil
		}
	}

	view := r.sn.View()
	defer view.Close()
	seg, ok := view.HeadersSegment(blockHeight)
	if !ok {
		return
	}

	h, _, err = r.headerFromSnapshot(blockHeight, seg, nil)
	if err != nil {
		return nil, err
	}
	return h, nil
}

// HeaderByHash - will search header in all snapshots starting from recent
func (r *BlockReader) HeaderByHash(ctx context.Context, tx kv.Getter, hash common.Hash) (h *types.Header, err error) {
	h, err = rawdb.ReadHeaderByHash(tx, hash)
	if err != nil {
		return nil, err
	}
	if h != nil {
		return h, nil
	}

	view := r.sn.View()
	defer view.Close()
	segments := view.Headers()

	buf := make([]byte, 128)
	for i := len(segments) - 1; i >= 0; i-- {
		if segments[i].Index() == nil {
			continue
		}

		h, err = r.headerFromSnapshotByHash(hash, segments[i], buf)
		if err != nil {
			return nil, err
		}
		if h != nil {
			break
		}
	}
	return h, nil
}

var emptyHash = common.Hash{}

func (r *BlockReader) CanonicalHash(ctx context.Context, tx kv.Getter, blockHeight uint64) (h common.Hash, err error) {
	h, err = rawdb.ReadCanonicalHash(tx, blockHeight)
	if err != nil {
		return h, err
	}
	if h != emptyHash {
		return h, nil
	}

	view := r.sn.View()
	defer view.Close()
	seg, ok := view.HeadersSegment(blockHeight)
	if !ok {
		return
	}

	header, _, err := r.headerFromSnapshot(blockHeight, seg, nil)
	if err != nil {
		return h, err
	}
	if header == nil {
		return h, nil
	}
	h = header.Hash()
	return h, nil
}

func (r *BlockReader) Header(ctx context.Context, tx kv.Getter, hash common.Hash, blockHeight uint64) (h *types.Header, err error) {
	if tx != nil {
		h = rawdb.ReadHeader(tx, hash, blockHeight)
		if h != nil {
			return h, nil
		}
	}

	view := r.sn.View()
	defer view.Close()
	seg, ok := view.HeadersSegment(blockHeight)
	if !ok {
		return
	}
	h, _, err = r.headerFromSnapshot(blockHeight, seg, nil)
	if err != nil {
		return h, err
	}
	return h, nil
}

func (r *BlockReader) BodyWithTransactions(ctx context.Context, tx kv.Getter, hash common.Hash, blockHeight uint64) (body *types.Body, err error) {
	if tx != nil {
		body, err = rawdb.ReadBodyWithTransactions(tx, hash, blockHeight)
		if err != nil {
			return nil, err
		}
		if body != nil {
			return body, nil
		}
	}

	view := r.sn.View()
	defer view.Close()

	var baseTxnID uint64
	var txsAmount uint32
	var buf []byte
	seg, ok := view.BodiesSegment(blockHeight)
	if !ok {
		return nil, nil
	}
	body, baseTxnID, txsAmount, buf, err = r.bodyFromSnapshot(blockHeight, seg, buf)
	if err != nil {
		return nil, err
	}
	if body == nil {
		return nil, nil
	}
	txnSeg, ok := view.TxsSegment(blockHeight)
	if !ok {
		return nil, nil
	}
	txs, senders, err := r.txsFromSnapshot(baseTxnID, txsAmount, txnSeg, buf)
	if err != nil {
		return nil, err
	}
	if txs == nil {
		return nil, nil
	}
	body.Transactions = txs
	body.SendersToTxs(senders)
	return body, nil
}

func (r *BlockReader) BodyRlp(ctx context.Context, tx kv.Getter, hash common.Hash, blockHeight uint64) (bodyRlp rlp.RawValue, err error) {
	body, err := r.BodyWithTransactions(ctx, tx, hash, blockHeight)
	if err != nil {
		return nil, err
	}
	bodyRlp, err = rlp.EncodeToBytes(body)
	if err != nil {
		return nil, err
	}
	return bodyRlp, nil
}

func (r *BlockReader) Body(ctx context.Context, tx kv.Getter, hash common.Hash, blockHeight uint64) (body *types.Body, txAmount uint32, err error) {
	maxBlockNumInFiles := r.sn.BlocksAvailable()
	if maxBlockNumInFiles == 0 || blockHeight > maxBlockNumInFiles {
		body, _, txAmount = rawdb.ReadBody(tx, hash, blockHeight)
		return body, txAmount, nil
	}
	view := r.sn.View()
	defer view.Close()

	seg, ok := view.BodiesSegment(blockHeight)
	if !ok {
		return
	}
	body, _, txAmount, _, err = r.bodyFromSnapshot(blockHeight, seg, nil)
	if err != nil {
		return nil, 0, err
	}
	return body, txAmount, nil
}

func (r *BlockReader) HasSenders(ctx context.Context, tx kv.Getter, hash common.Hash, blockHeight uint64) (bool, error) {
	maxBlockNumInFiles := r.sn.BlocksAvailable()
	if maxBlockNumInFiles == 0 || blockHeight > maxBlockNumInFiles {
		return rawdb.HasSenders(tx, hash, blockHeight)
	}
	return true, nil
}

func (r *BlockReader) BlockWithSenders(ctx context.Context, tx kv.Getter, hash common.Hash, blockHeight uint64) (block *types.Block, senders []common.Address, err error) {
	return r.blockWithSenders(ctx, tx, hash, blockHeight, false)
}
func (r *BlockReader) blockWithSenders(ctx context.Context, tx kv.Getter, hash common.Hash, blockHeight uint64, forceCanonical bool) (block *types.Block, senders []common.Address, err error) {
	maxBlockNumInFiles := r.sn.BlocksAvailable()
	if tx != nil && (maxBlockNumInFiles == 0 || blockHeight > maxBlockNumInFiles) {
		if forceCanonical {
			canonicalHash, err := rawdb.ReadCanonicalHash(tx, blockHeight)
			if err != nil {
				return nil, nil, fmt.Errorf("requested non-canonical hash %x. canonical=%x", hash, canonicalHash)
			}
			if canonicalHash != hash {
				return nil, nil, nil
			}
		}

		block, senders, err = rawdb.ReadBlockWithSenders(tx, hash, blockHeight)
		if err != nil {
			return nil, nil, err
		}
		return block, senders, nil
	}

	if r.sn == nil {
		return
	}

	view := r.sn.View()
	defer view.Close()
	seg, ok := view.HeadersSegment(blockHeight)
	if !ok {
		return
	}

	var buf []byte
	h, buf, err := r.headerFromSnapshot(blockHeight, seg, buf)
	if err != nil {
		return nil, nil, err
	}
	if h == nil {
		return
	}

	var b *types.Body
	var baseTxnId uint64
	var txsAmount uint32
	bodySeg, ok := view.BodiesSegment(blockHeight)
	if !ok {
		return
	}
	b, baseTxnId, txsAmount, buf, err = r.bodyFromSnapshot(blockHeight, bodySeg, buf)
	if err != nil {
		return nil, nil, err
	}
	if b == nil {
		return
	}
	if txsAmount == 0 {
		block = types.NewBlockFromStorage(hash, h, nil, b.Uncles, b.Withdrawals)
		if len(senders) != block.Transactions().Len() {
			return block, senders, nil // no senders is fine - will recover them on the fly
		}
		block.SendersToTxs(senders)
		return block, senders, nil
	}

	txnSeg, ok := view.TxsSegment(blockHeight)
	if !ok {
		return
	}
	var txs []types.Transaction
	txs, senders, err = r.txsFromSnapshot(baseTxnId, txsAmount, txnSeg, buf)
	if err != nil {
		return nil, nil, err
	}
	block = types.NewBlockFromStorage(hash, h, txs, b.Uncles, b.Withdrawals)
	if len(senders) != block.Transactions().Len() {
		return block, senders, nil // no senders is fine - will recover them on the fly
	}
	block.SendersToTxs(senders)
	return block, senders, nil
}

func (r *BlockReader) headerFromSnapshot(blockHeight uint64, sn *Segment, buf []byte) (*types.Header, []byte, error) {
	index := sn.Index()

	if index == nil {
		return nil, buf, nil
	}
	headerOffset := index.OrdinalLookup(blockHeight - index.BaseDataID())
	gg := sn.MakeGetter()
	gg.Reset(headerOffset)
	if !gg.HasNext() {
		return nil, buf, nil
	}
	buf, _ = gg.Next(buf[:0])
	if len(buf) == 0 {
		return nil, buf, nil
	}
	h := &types.Header{}
	if err := rlp.DecodeBytes(buf[1:], h); err != nil {
		return nil, buf, err
	}
	return h, buf, nil
}

// headerFromSnapshotByHash - getting header by hash AND ensure that it has correct hash
// because HeaderByHash method will search header in all snapshots - and may request header which doesn't exists
// but because our indices are based on PerfectHashMap, no way to know is given key exists or not, only way -
// to make sure is to fetch it and compare hash
func (r *BlockReader) headerFromSnapshotByHash(hash common.Hash, sn *Segment, buf []byte) (*types.Header, error) {
	defer func() {
		if rec := recover(); rec != nil {
			panic(fmt.Errorf("%+v, snapshot: %d-%d, trace: %s", rec, sn.from, sn.to, dbg.Stack()))
		}
	}() // avoid crash because Erigon's core does many things

	index := sn.Index()

	if index == nil {
		return nil, nil
	}

	reader := recsplit.NewIndexReader(index)
	localID, ok := reader.Lookup(hash[:])
	if !ok {
		return nil, nil
	}
	headerOffset := index.OrdinalLookup(localID)
	gg := sn.MakeGetter()
	gg.Reset(headerOffset)
	if !gg.HasNext() {
		return nil, nil
	}
	buf, _ = gg.Next(buf[:0])
	if len(buf) > 1 && hash[0] != buf[0] {
		return nil, nil
	}

	h := &types.Header{}
	if err := rlp.DecodeBytes(buf[1:], h); err != nil {
		return nil, err
	}
	if h.Hash() != hash {
		return nil, nil
	}
	return h, nil
}

func (r *BlockReader) bodyFromSnapshot(blockHeight uint64, sn *Segment, buf []byte) (*types.Body, uint64, uint32, []byte, error) {
	b, buf, err := r.bodyForStorageFromSnapshot(blockHeight, sn, buf)
	if err != nil {
		return nil, 0, 0, buf, err
	}
	if b == nil {
		return nil, 0, 0, buf, nil
	}

	body := new(types.Body)
	body.Uncles = b.Uncles
	body.Withdrawals = b.Withdrawals
	var txsAmount uint32
	if b.TxAmount >= 2 {
		txsAmount = b.TxAmount - 2
	}
	return body, b.BaseTxId + 1, txsAmount, buf, nil // empty txs in the beginning and end of block
}

func (r *BlockReader) bodyForStorageFromSnapshot(blockHeight uint64, sn *Segment, buf []byte) (*types.BodyForStorage, []byte, error) {
	defer func() {
		if rec := recover(); rec != nil {
			panic(fmt.Errorf("%+v, snapshot: %d-%d, trace: %s", rec, sn.from, sn.to, dbg.Stack()))
		}
	}() // avoid crash because Erigon's core does many things

	index := sn.Index()

	if index == nil {
		return nil, buf, nil
	}

	bodyOffset := index.OrdinalLookup(blockHeight - index.BaseDataID())

	gg := sn.MakeGetter()
	gg.Reset(bodyOffset)
	if !gg.HasNext() {
		return nil, buf, nil
	}
	buf, _ = gg.Next(buf[:0])
	if len(buf) == 0 {
		return nil, buf, nil
	}
	b := &types.BodyForStorage{}
	reader := bytes.NewReader(buf)
	if err := rlp.Decode(reader, b); err != nil {
		return nil, buf, err
	}

	return b, buf, nil
}

func (r *BlockReader) txsFromSnapshot(baseTxnID uint64, txsAmount uint32, txsSeg *Segment, buf []byte) (txs []types.Transaction, senders []common.Address, err error) {
	defer func() {
		if rec := recover(); rec != nil {
			panic(fmt.Errorf("%+v, snapshot: %d-%d, trace: %s", rec, txsSeg.from, txsSeg.to, dbg.Stack()))
		}
	}() // avoid crash because Erigon's core does many things

	idxTxnHash := txsSeg.Index(snaptype.Indexes.TxnHash)

	if idxTxnHash == nil {
		return nil, nil, nil
	}
	if baseTxnID < idxTxnHash.BaseDataID() {
		return nil, nil, fmt.Errorf(".idx file has wrong baseDataID? %d<%d, %s", baseTxnID, idxTxnHash.BaseDataID(), txsSeg.FilePath())
	}

	txs = make([]types.Transaction, txsAmount)
	senders = make([]common.Address, txsAmount)
	if txsAmount == 0 {
		return txs, senders, nil
	}
	txnOffset := idxTxnHash.OrdinalLookup(baseTxnID - idxTxnHash.BaseDataID())
	gg := txsSeg.MakeGetter()
	gg.Reset(txnOffset)
	for i := uint32(0); i < txsAmount; i++ {
		if !gg.HasNext() {
			return nil, nil, nil
		}
		buf, _ = gg.Next(buf[:0])
		if len(buf) < 1+20 {
			return nil, nil, fmt.Errorf("segment %s has too short record: len(buf)=%d < 21", txsSeg.FilePath(), len(buf))
		}
		senders[i].SetBytes(buf[1 : 1+20])
		txRlp := buf[1+20:]
		txs[i], err = types.DecodeTransaction(txRlp)
		if err != nil {
			return nil, nil, err
		}
		txs[i].SetSender(senders[i])
	}

	return txs, senders, nil
}

func (r *BlockReader) txnByID(txnID uint64, sn *Segment, buf []byte) (txn types.Transaction, err error) {
	idxTxnHash := sn.Index(snaptype.Indexes.TxnHash)

	offset := idxTxnHash.OrdinalLookup(txnID - idxTxnHash.BaseDataID())
	gg := sn.MakeGetter()
	gg.Reset(offset)
	if !gg.HasNext() {
		return nil, nil
	}
	buf, _ = gg.Next(buf[:0])
	sender, txnRlp := buf[1:1+20], buf[1+20:]

	txn, err = types.DecodeTransaction(txnRlp)
	if err != nil {
		return
	}
	txn.SetSender(*(*common.Address)(sender)) // see: https://tip.golang.org/ref/spec#Conversions_from_slice_to_array_pointer
	return
}

func (r *BlockReader) txnByHash(txnHash common.Hash, segments []*Segment, buf []byte) (types.Transaction, uint64, bool, error) {
	fmt.Printf("[dbg] txnByHash1\n")
	for i := len(segments) - 1; i >= 0; i-- {
		sn := segments[i]

		idxTxnHash := sn.Index(snaptype.Indexes.TxnHash)
		idxTxnHash2BlockNum := sn.Index(snaptype.Indexes.TxnHash2BlockNum)

		if idxTxnHash == nil || idxTxnHash2BlockNum == nil {
			continue
		}

		reader := recsplit.NewIndexReader(idxTxnHash)
		txnId, ok := reader.Lookup(txnHash[:])
		if !ok {
			continue
		}
		offset := idxTxnHash.OrdinalLookup(txnId)
		gg := sn.MakeGetter()
		gg.Reset(offset)
		// first byte txnHash check - reducing false-positives 256 times. Allows don't store and don't calculate full hash of entity - when checking many snapshots.
		if !gg.MatchPrefix([]byte{txnHash[0]}) {
			continue
		}
		buf, _ = gg.Next(buf[:0])
		senderByte, txnRlp := buf[1:1+20], buf[1+20:]
		sender := *(*common.Address)(senderByte)

		txn, err := types.DecodeTransaction(txnRlp)
		if err != nil {
			return nil, 0, false, err
		}

		txn.SetSender(sender) // see: https://tip.golang.org/ref/spec#Conversions_from_slice_to_array_pointer

		reader2 := recsplit.NewIndexReader(idxTxnHash2BlockNum)
		blockNum, ok := reader2.Lookup(txnHash[:])
		if !ok {
			continue
		}

		// final txnHash check  - completely avoid false-positives
		if txn.Hash() == txnHash {
			return txn, blockNum, true, nil
		}
	}

	return nil, 0, false, nil
}

// TxnByIdxInBlock - doesn't include system-transactions in the begin/end of block
// return nil if 0 < i < body.TxAmount
func (r *BlockReader) TxnByIdxInBlock(ctx context.Context, tx kv.Getter, blockNum uint64, txIdxInBlock int) (txn types.Transaction, err error) {
	maxBlockNumInFiles := r.sn.BlocksAvailable()
	if maxBlockNumInFiles == 0 || blockNum > maxBlockNumInFiles {
		canonicalHash, err := rawdb.ReadCanonicalHash(tx, blockNum)
		if err != nil {
			return nil, err
		}
		return rawdb.TxnByIdxInBlock(tx, canonicalHash, blockNum, txIdxInBlock)
	}

	view := r.sn.View()
	defer view.Close()
	seg, ok := view.BodiesSegment(blockNum)
	if !ok {
		return
	}

	var b *types.BodyForStorage
	b, _, err = r.bodyForStorageFromSnapshot(blockNum, seg, nil)
	if err != nil {
		return nil, err
	}
	if b == nil {
		return
	}

	// if block has no transactions, or requested txNum out of non-system transactions length
	if b.TxAmount == 2 || txIdxInBlock == -1 || txIdxInBlock >= int(b.TxAmount-2) {
		return nil, nil
	}

	txnSeg, ok := view.TxsSegment(blockNum)
	if !ok {
		return
	}
	// +1 because block has system-txn in the beginning of block
	return r.txnByID(b.BaseTxId+1+uint64(txIdxInBlock), txnSeg, nil)
}

// TxnLookup - find blockNumber and txnID by txnHash
func (r *BlockReader) TxnLookup(_ context.Context, tx kv.Getter, txnHash common.Hash) (uint64, bool, error) {
	n, err := rawdb.ReadTxLookupEntry(tx, txnHash)
	if err != nil {
		return 0, false, err
	}

	fmt.Printf("[dbg] txnByHash0: %t\n", n != nil)
	if n != nil {
		return *n, true, nil
	}

	view := r.sn.View()
	defer view.Close()

	_, blockNum, ok, err := r.txnByHash(txnHash, view.Txs(), nil)
	if err != nil {
		return 0, false, err
	}

	return blockNum, ok, nil
}

func (r *BlockReader) FirstTxnNumNotInSnapshots() uint64 {
	view := r.sn.View()
	defer view.Close()

	sn, ok := view.TxsSegment(r.sn.BlocksAvailable())
	if !ok {
		return 0
	}

	lastTxnID := sn.Index(snaptype.Indexes.TxnHash).BaseDataID() + uint64(sn.Count())
	return lastTxnID
}

func (r *BlockReader) IterateFrozenBodies(f func(blockNum, baseTxNum, txAmount uint64) error) error {
	view := r.sn.View()
	defer view.Close()

	for _, sn := range view.Bodies() {
		sn := sn
		defer sn.EnableReadAhead().DisableReadAhead()

		var buf []byte
		g := sn.MakeGetter()
		blockNum := sn.from
		var b types.BodyForStorage
		for g.HasNext() {
			buf, _ = g.Next(buf[:0])
			if err := rlp.DecodeBytes(buf, &b); err != nil {
				return err
			}
			if err := f(blockNum, b.BaseTxId, uint64(b.TxAmount)); err != nil {
				return err
			}
			blockNum++
		}
	}
	return nil
}

func (r *BlockReader) IntegrityTxnID(failFast bool) error {
	defer log.Info("[integrity] IntegrityTxnID done")
	view := r.sn.View()
	defer view.Close()

	var expectedFirstTxnID uint64
	for _, snb := range view.Bodies() {
		firstBlockNum := snb.Index().BaseDataID()
		sn, _ := view.TxsSegment(firstBlockNum)
		b, _, err := r.bodyForStorageFromSnapshot(firstBlockNum, snb, nil)
		if err != nil {
			return err
		}
		if b.BaseTxId != expectedFirstTxnID {
			err := fmt.Errorf("[integrity] IntegrityTxnID: bn=%d, baseID=%d, cnt=%d, expectedFirstTxnID=%d", firstBlockNum, b.BaseTxId, sn.Count(), expectedFirstTxnID)
			if failFast {
				return err
			} else {
				log.Error(err.Error())
			}
		}
		expectedFirstTxnID = b.BaseTxId + uint64(sn.Count())
	}
	return nil
}

func (r *BlockReader) BadHeaderNumber(ctx context.Context, tx kv.Getter, hash common.Hash) (blockHeight *uint64, err error) {
	return rawdb.ReadBadHeaderNumber(tx, hash)
}
func (r *BlockReader) BlockByNumber(ctx context.Context, db kv.Tx, number uint64) (*types.Block, error) {
	hash, err := rawdb.ReadCanonicalHash(db, number)
	if err != nil {
		return nil, fmt.Errorf("failed ReadCanonicalHash: %w", err)
	}
	if hash == (common.Hash{}) {
		return nil, nil
	}
	block, _, err := r.BlockWithSenders(ctx, db, hash, number)
	return block, err
}
func (r *BlockReader) BlockByHash(ctx context.Context, db kv.Tx, hash common.Hash) (*types.Block, error) {
	number := rawdb.ReadHeaderNumber(db, hash)
	if number == nil {
		return nil, nil
	}
	block, _, err := r.BlockWithSenders(ctx, db, hash, *number)
	return block, err
}
func (r *BlockReader) CurrentBlock(db kv.Tx) (*types.Block, error) {
	headHash := rawdb.ReadHeadBlockHash(db)
	headNumber := rawdb.ReadHeaderNumber(db, headHash)
	if headNumber == nil {
		return nil, nil
	}
	block, _, err := r.blockWithSenders(context.Background(), db, headHash, *headNumber, true)
	return block, err
}

func (r *BlockReader) RawTransactions(ctx context.Context, tx kv.Getter, fromBlock, toBlock uint64) (txs [][]byte, err error) {
	return rawdb.RawTransactionsRange(tx, fromBlock, toBlock)
}

func (r *BlockReader) ReadAncestor(db kv.Getter, hash common.Hash, number, ancestor uint64, maxNonCanonical *uint64) (common.Hash, uint64) {
	if ancestor > number {
		return common.Hash{}, 0
	}
	if ancestor == 1 {
		header, err := r.Header(context.Background(), db, hash, number)
		if err != nil {
			panic(err)
		}
		// in this case it is cheaper to just read the header
		if header != nil {
			return header.ParentHash, number - 1
		}
		return common.Hash{}, 0
	}
	for ancestor != 0 {
		h, err := r.CanonicalHash(context.Background(), db, number)
		if err != nil {
			panic(err)
		}
		if h == hash {
			ancestorHash, err := r.CanonicalHash(context.Background(), db, number-ancestor)
			if err != nil {
				panic(err)
			}
			h, err := r.CanonicalHash(context.Background(), db, number)
			if err != nil {
				panic(err)
			}
			if h == hash {
				number -= ancestor
				return ancestorHash, number
			}
		}
		if *maxNonCanonical == 0 {
			return common.Hash{}, 0
		}
		*maxNonCanonical--
		ancestor--
		header, err := r.Header(context.Background(), db, hash, number)
		if err != nil {
			panic(err)
		}
		if header == nil {
			return common.Hash{}, 0
		}
		hash = header.ParentHash
		number--
	}
	return hash, number
}

func (r *BlockReader) EventLookup(ctx context.Context, tx kv.Getter, txnHash common.Hash) (uint64, bool, error) {
	n, err := rawdb.ReadBorTxLookupEntry(tx, txnHash)
	if err != nil {
		return 0, false, err
	}
	if n != nil {
		return *n, true, nil
	}

	if r.borSn == nil {
		return 0, false, nil
	}

	view := r.borSn.View()
	defer view.Close()

	blockNum, ok, err := r.borBlockByEventHash(txnHash, view.Events(), nil)
	if err != nil {
		return 0, false, err
	}
	if !ok {
		return 0, false, nil
	}
	return blockNum, true, nil
}

func (r *BlockReader) borBlockByEventHash(txnHash common.Hash, segments []*Segment, buf []byte) (blockNum uint64, ok bool, err error) {
	for i := len(segments) - 1; i >= 0; i-- {
		sn := segments[i]
		idxBorTxnHash := sn.Index()

		if idxBorTxnHash == nil {
			continue
		}
		if idxBorTxnHash.KeyCount() == 0 {
			continue
		}
		reader := recsplit.NewIndexReader(idxBorTxnHash)
		blockEventId, exists := reader.Lookup(txnHash[:])
		if !exists {
			continue
		}
		offset := idxBorTxnHash.OrdinalLookup(blockEventId)
		gg := sn.MakeGetter()
		gg.Reset(offset)
		if !gg.MatchPrefix(txnHash[:]) {
			continue
		}
		buf, _ = gg.Next(buf[:0])
		blockNum = binary.BigEndian.Uint64(buf[length.Hash:])
		ok = true
		return
	}
	return
}

func (r *BlockReader) BorStartEventID(ctx context.Context, tx kv.Tx, hash common.Hash, blockHeight uint64) (uint64, error) {
	maxBlockNumInFiles := r.FrozenBorBlocks()
	if maxBlockNumInFiles == 0 || blockHeight > maxBlockNumInFiles {
		v, err := tx.GetOne(kv.BorEventNums, hexutility.EncodeTs(blockHeight))
		if err != nil {
			return 0, err
		}
		if len(v) == 0 {
			return 0, fmt.Errorf("BorStartEventID(%d) not found", blockHeight)
		}
		startEventId := binary.BigEndian.Uint64(v)
		return startEventId, nil
	}

	borTxHash := types.ComputeBorTxHash(blockHeight, hash)
	view := r.borSn.View()
	defer view.Close()

	segments := view.Events()
	for i := len(segments) - 1; i >= 0; i-- {
		sn := segments[i]
		if sn.from > blockHeight {
			continue
		}
		if sn.to <= blockHeight {
			break
		}

		idxBorTxnHash := sn.Index()

		if idxBorTxnHash == nil {
			continue
		}
		if idxBorTxnHash.KeyCount() == 0 {
			continue
		}
		reader := recsplit.NewIndexReader(idxBorTxnHash)
<<<<<<< HEAD
		blockEventId, ok := reader.Lookup(borTxHash[:])
		if !ok {
			return 0, fmt.Errorf("block event id not found in snaps: %d, %x, %x", blockHeight, hash, idxBorTxnHash)
=======
		blockEventId, found := reader.Lookup(borTxHash[:])
		if !found {
			return 0, fmt.Errorf("borTxHash %x not found in snapshot %s", borTxHash, sn.FilePath())
>>>>>>> bc36ed4e
		}
		return idxBorTxnHash.BaseDataID() + blockEventId, nil
	}
	return 0, nil
}

func (r *BlockReader) EventsByBlock(ctx context.Context, tx kv.Tx, hash common.Hash, blockHeight uint64) ([]rlp.RawValue, error) {
	maxBlockNumInFiles := r.FrozenBorBlocks()
	if maxBlockNumInFiles == 0 || blockHeight > maxBlockNumInFiles {
		c, err := tx.Cursor(kv.BorEventNums)
		if err != nil {
			return nil, err
		}
		defer c.Close()
		var k, v []byte
		var buf [8]byte
		binary.BigEndian.PutUint64(buf[:], blockHeight)
		result := []rlp.RawValue{}
		if k, v, err = c.Seek(buf[:]); err != nil {
			return nil, err
		}
		if !bytes.Equal(k, buf[:]) {
			return result, nil
		}
		startEventId := binary.BigEndian.Uint64(v)
		var endEventId uint64
		if k, v, err = c.Next(); err != nil {
			return nil, err
		}
		if k == nil {
			endEventId = math.MaxUint64
		} else {
			endEventId = binary.BigEndian.Uint64(v)
		}
		c1, err := tx.Cursor(kv.BorEvents)
		if err != nil {
			return nil, err
		}
		defer c1.Close()
		binary.BigEndian.PutUint64(buf[:], startEventId)
		for k, v, err = c1.Seek(buf[:]); err == nil && k != nil; k, v, err = c1.Next() {
			eventId := binary.BigEndian.Uint64(k)
			if eventId >= endEventId {
				break
			}
			result = append(result, rlp.RawValue(common.Copy(v)))
		}
		if err != nil {
			return nil, err
		}
		return result, nil
	}
	borTxHash := types.ComputeBorTxHash(blockHeight, hash)
	view := r.borSn.View()
	defer view.Close()
	segments := view.Events()
	var buf []byte
	result := []rlp.RawValue{}
	for i := len(segments) - 1; i >= 0; i-- {
		sn := segments[i]
		if sn.from > blockHeight {
			continue
		}
		if sn.to <= blockHeight {
			break
		}

		idxBorTxnHash := sn.Index()

		if idxBorTxnHash == nil {
			continue
		}
		if idxBorTxnHash.KeyCount() == 0 {
			continue
		}
		reader := recsplit.NewIndexReader(idxBorTxnHash)
		blockEventId, ok := reader.Lookup(borTxHash[:])
		if !ok {
			continue
		}
		offset := idxBorTxnHash.OrdinalLookup(blockEventId)
		gg := sn.MakeGetter()
		gg.Reset(offset)
		for gg.HasNext() && gg.MatchPrefix(borTxHash[:]) {
			buf, _ = gg.Next(buf[:0])
			result = append(result, rlp.RawValue(common.Copy(buf[length.Hash+length.BlockNum+8:])))
		}
	}
	return result, nil
}

func (r *BlockReader) LastEventId(_ context.Context, tx kv.Tx) (uint64, bool, error) {
	cursor, err := tx.Cursor(kv.BorEvents)
	if err != nil {
		return 0, false, err
	}

	defer cursor.Close()
	k, _, err := cursor.Last()
	if err != nil {
		return 0, false, err
	}

	var lastEventId uint64
	var ok bool
	if k != nil {
		lastEventId = binary.BigEndian.Uint64(k)
		ok = true
	}

	snapshotLastEventId := r.LastFrozenEventId()
	if snapshotLastEventId > lastEventId {
		return snapshotLastEventId, true, nil
	}

	return lastEventId, ok, nil
}

func (r *BlockReader) LastFrozenEventId() uint64 {
	if r.borSn == nil {
		return 0
	}

	view := r.borSn.View()
	defer view.Close()
	segments := view.Events()
	if len(segments) == 0 {
		return 0
	}
	// find the last segment which has a built index
	var lastSegment *Segment
	for i := len(segments) - 1; i >= 0; i-- {
		if segments[i].Index() != nil {
			lastSegment = segments[i]
			break
		}
	}
	if lastSegment == nil {
		return 0
	}
	var lastEventID uint64
	gg := lastSegment.MakeGetter()
	var buf []byte
	for gg.HasNext() {
		buf, _ = gg.Next(buf[:0])
		lastEventID = binary.BigEndian.Uint64(buf[length.Hash+length.BlockNum : length.Hash+length.BlockNum+8])
	}
	return lastEventID
}

func lastId(ctx context.Context, tx kv.Tx, db string) (uint64, bool, error) {
	var last uint64
	var ok bool

	if tx != nil {
		sCursor, err := tx.Cursor(db)
		if err != nil {
			return 0, false, err
		}

		defer sCursor.Close()
		k, _, err := sCursor.Last()
		if err != nil {
			return 0, false, err
		}

		if k != nil {
			ok = true
			last = binary.BigEndian.Uint64(k)
		}
	}

	return last, ok, nil
}

func (r *BlockReader) LastFrozenSpanId() uint64 {
	if r.borSn == nil {
		return 0
	}

	view := r.borSn.View()
	defer view.Close()
	segments := view.Spans()
	if len(segments) == 0 {
		return 0
	}
	// find the last segment which has a built index
	var lastSegment *Segment
	for i := len(segments) - 1; i >= 0; i-- {
		if segments[i].Index() != nil {
			lastSegment = segments[i]
			break
		}
	}
	if lastSegment == nil {
		return 0
	}

	lastSpanID := heimdall.SpanIdAt(lastSegment.to)
	if lastSpanID > 0 {
		lastSpanID--
	}
	return uint64(lastSpanID)
}

func (r *BlockReader) Span(ctx context.Context, tx kv.Getter, spanId uint64) ([]byte, error) {
	var endBlock uint64
	if spanId > 0 {
		endBlock = heimdall.SpanEndBlockNum(heimdall.SpanId(spanId))
	}
	var buf [8]byte
	binary.BigEndian.PutUint64(buf[:], spanId)
	maxBlockNumInFiles := r.FrozenBorBlocks()
	if maxBlockNumInFiles == 0 || endBlock > maxBlockNumInFiles {
		v, err := tx.GetOne(kv.BorSpans, buf[:])
		if err != nil {
			return nil, err
		}
		if v == nil {
			err := fmt.Errorf("span %d not found (db), frozenBlocks=%d", spanId, maxBlockNumInFiles)
			return nil, fmt.Errorf("%w: %w", SpanNotFoundErr, err)
		}
		return common.Copy(v), nil
	}
	view := r.borSn.View()
	defer view.Close()
	segments := view.Spans()
	for i := len(segments) - 1; i >= 0; i-- {
		sn := segments[i]
		idx := sn.Index()

		if idx == nil {
			continue
		}
		spanFrom := uint64(heimdall.SpanIdAt(sn.from))
		if spanId < spanFrom {
			continue
		}
		spanTo := uint64(heimdall.SpanIdAt(sn.to))
		if spanId >= spanTo {
			continue
		}
		if idx.KeyCount() == 0 {
			continue
		}
		offset := idx.OrdinalLookup(spanId - idx.BaseDataID())
		gg := sn.MakeGetter()
		gg.Reset(offset)
		result, _ := gg.Next(nil)
		return common.Copy(result), nil
	}
	err := fmt.Errorf("span %d not found (snapshots)", spanId)
	return nil, fmt.Errorf("%w: %w", SpanNotFoundErr, err)
}

func (r *BlockReader) LastSpanId(_ context.Context, tx kv.Tx) (uint64, bool, error) {
	sCursor, err := tx.Cursor(kv.BorSpans)
	if err != nil {
		return 0, false, err
	}

	defer sCursor.Close()
	k, _, err := sCursor.Last()
	if err != nil {
		return 0, false, err
	}

	var lastSpanId uint64
	if k != nil {
		lastSpanId = binary.BigEndian.Uint64(k)
	}

	snapshotLastSpanId := r.LastFrozenSpanId()
	if snapshotLastSpanId > lastSpanId {
		return snapshotLastSpanId, true, nil
	}

	return lastSpanId, k != nil, nil
}

func (r *BlockReader) LastMilestoneId(ctx context.Context, tx kv.Tx) (uint64, bool, error) {
	return lastId(ctx, tx, kv.BorMilestones)
}

func (r *BlockReader) Milestone(ctx context.Context, tx kv.Getter, milestoneId uint64) ([]byte, error) {
	var buf [8]byte
	binary.BigEndian.PutUint64(buf[:], milestoneId)
	v, err := tx.GetOne(kv.BorMilestones, buf[:])

	if err != nil {
		return nil, err
	}

	if v == nil {
		return nil, fmt.Errorf("milestone %d not found (db)", milestoneId)
	}

	return common.Copy(v), nil
}

func (r *BlockReader) LastCheckpointId(ctx context.Context, tx kv.Tx) (uint64, bool, error) {
	return lastId(ctx, tx, kv.BorCheckpoints)
}

func (r *BlockReader) Checkpoint(ctx context.Context, tx kv.Getter, checkpointId uint64) ([]byte, error) {
	var buf [8]byte
	binary.BigEndian.PutUint64(buf[:], checkpointId)
	v, err := tx.GetOne(kv.BorCheckpoints, buf[:])

	if err != nil {
		return nil, err
	}

	if v == nil {
		return nil, fmt.Errorf("milestone %d not found (db)", checkpointId)
	}

	return common.Copy(v), nil
}

// ---- Data Integrity part ----

func (r *BlockReader) ensureHeaderNumber(n uint64, seg *Segment) error {
	h, _, err := r.headerFromSnapshot(n, seg, nil)
	if err != nil {
		return err
	}
	if h == nil {
		return fmt.Errorf("ensureHeaderNumber: not found header: %d", n)
	}
	if h.Number.Uint64() != n {
		return fmt.Errorf("ensureHeaderNumber: requested header: %d, got: %d", n, h.Number.Uint64())
	}
	return nil
}

func (r *BlockReader) Integrity(ctx context.Context) error {
	view := r.sn.View()
	defer view.Close()
	for _, seg := range view.Headers() {
		if err := r.ensureHeaderNumber(seg.from, seg); err != nil {
			return err
		}
		if err := r.ensureHeaderNumber(seg.to-1, seg); err != nil {
			return err
		}
	}
	return nil
}<|MERGE_RESOLUTION|>--- conflicted
+++ resolved
@@ -1160,15 +1160,9 @@
 			continue
 		}
 		reader := recsplit.NewIndexReader(idxBorTxnHash)
-<<<<<<< HEAD
-		blockEventId, ok := reader.Lookup(borTxHash[:])
-		if !ok {
-			return 0, fmt.Errorf("block event id not found in snaps: %d, %x, %x", blockHeight, hash, idxBorTxnHash)
-=======
 		blockEventId, found := reader.Lookup(borTxHash[:])
 		if !found {
 			return 0, fmt.Errorf("borTxHash %x not found in snapshot %s", borTxHash, sn.FilePath())
->>>>>>> bc36ed4e
 		}
 		return idxBorTxnHash.BaseDataID() + blockEventId, nil
 	}
